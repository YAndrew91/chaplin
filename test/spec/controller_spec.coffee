--- conflicted
+++ resolved
@@ -11,7 +11,6 @@
   describe 'Controller', ->
     #console.debug 'Controller spec'
 
-<<<<<<< HEAD
     controller = null
 
     beforeEach ->
@@ -79,13 +78,10 @@
 
       mediator.publish 'foo'
       expect(pubSubSpy).not.toHaveBeenCalled()
-=======
+
     it 'should be extendable', ->
       expect(typeof Controller.extend).toBe 'function'
 
       DerivedController = Controller.extend()
       derivedController = new DerivedController()
-      expect(derivedController instanceof Controller).toBe true
-
-    xit 'should be tested properly', ->
->>>>>>> c272bf4d
+      expect(derivedController instanceof Controller).toBe true