--- conflicted
+++ resolved
@@ -84,12 +84,6 @@
 
       DerivedController = Controller.extend()
       derivedController = new DerivedController()
-<<<<<<< HEAD
       expect(derivedController instanceof Controller).toBe true
 
-      derivedController.dispose()
-
-    xit 'should be tested properly', ->
-=======
-      expect(derivedController instanceof Controller).toBe true
->>>>>>> 84a0e3c6
+      derivedController.dispose()