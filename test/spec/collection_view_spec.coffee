--- conflicted
+++ resolved
@@ -164,17 +164,13 @@
       collection.remove models
       viewsMatchCollection()
 
-    it 'should remove all views when collection isemptied', ->
+    it 'should remove all views when collection is emptied', ->
       collection.reset()
       children = getViewChildren()
       expect(children.length).to.be 0
 
     it 'should reuse views on reset', ->
-<<<<<<< HEAD
       expect(_.isObject(collectionView.viewsByCid)).to.be true
-=======
-      expect(_.isObject(collectionView.viewsByCid)).to.be.ok()
->>>>>>> 50489235
 
       model1 = collection.at 0
       view1 = collectionView.viewsByCid[model1.cid]
@@ -284,26 +280,15 @@
       collectionView.filter filterer, callback
 
       # Default callback did not fire
-<<<<<<< HEAD
       expect(collectionView.visibleItems.length).to.be collection.length
 
       # Callback was called for each model
       expect(callback.callCount).to.be collection.length
-=======
-      expect(collectionView.visibleItems.length).to.equal collection.length
-
-      # Callback was called for each model
-      expect(callback.callCount).to.equal collection.length
->>>>>>> 50489235
       collection.each (model, index) ->
         call = callback.getCall index
         view = collectionView.viewsByCid[model.cid]
         included = filterer model, index
-<<<<<<< HEAD
         expect(call.calledWith(view, included)).to.be true
-=======
-        expect(call.calledWith(view, included)).to.be.ok()
->>>>>>> 50489235
 
     it 'should dispose itself correctly', ->
       expect(collectionView.dispose).to.be.a 'function'
