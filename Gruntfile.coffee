module.exports = (grunt) ->

  # Utilities
  # =========
  path = require 'path'

  # Package
  # =======
  pkg = require './package.json'

  # Modules
  # =======
  # TODO: Remove this as soon as uRequire releases 0.3 which will able to
  #  do this for us in the right order magically.
  modules = [
    'temp/chaplin/application.js'
    'temp/chaplin/mediator.js'
    'temp/chaplin/dispatcher.js'
    'temp/chaplin/composer.js'
    'temp/chaplin/controllers/controller.js'
    'temp/chaplin/models/collection.js'
    'temp/chaplin/models/model.js'
    'temp/chaplin/views/layout.js'
    'temp/chaplin/views/view.js'
    'temp/chaplin/views/collection_view.js'
    'temp/chaplin/lib/route.js'
    'temp/chaplin/lib/router.js'
    'temp/chaplin/lib/history.js'
    'temp/chaplin/lib/delayer.js'
    'temp/chaplin/lib/event_broker.js'
    'temp/chaplin/lib/support.js'
    'temp/chaplin/lib/composition.js'
    'temp/chaplin/lib/sync_machine.js'
    'temp/chaplin/lib/utils.js'
    'temp/chaplin/lib/helpers.js'
    'temp/chaplin.js'
  ]

  # Configuration
  # =============
  grunt.initConfig

    # Package
    # -------
    pkg: pkg

    # Clean
    # -----
    clean:
      build: 'build'
      temp: 'temp'
      components: 'components'
      test: ['test/temp*', 'test/coverage']

    # Compilation
    # -----------
    coffee:
      compile:
        files: [
          expand: true
          dest: 'temp/'
          cwd: 'src'
          src: '**/*.coffee'
          ext: '.js'
        ]

      test:
        files: [
          expand: true
          dest: 'test/temp/'
          cwd: 'test/spec'
          src: '**/*.coffee'
          ext: '.js'
        ]

      options:
        bare: true

    # Module conversion
    # -----------------
    urequire:
      AMD:
        bundlePath: 'temp/'
        outputPath: 'temp/'

        options:
          forceOverwriteSources: true
          relativeType: 'bundle'

    # Publishing via Git
    # ------------------
    transbrute:
      docs:
        remote: 'git@github.com:YAndrew91/chaplin.git'
        branch: 'gh-pages'
        files: [
          { expand: true, cwd: 'docs/', src: '**/*' }
        ]
      downloads:
        message: "Release #{pkg.version}."
<<<<<<< HEAD
        remote: 'git@github.com:YAndrew91/downloads.git'
=======
        tag: pkg.version
        tagMessage: "Version #{pkg.version}."
        remote: 'git@github.com:chaplinjs/downloads.git'
>>>>>>> 0f844522
        branch: 'gh-pages'
        files: [
          { expand: true, cwd: 'build/', src: 'chaplin.{js,min.js}' },
          {
            dest: 'bower.json',
            body: {
              name: 'chaplin',
              repo: 'YAndrew91/downloads',
              version: pkg.version,
              main: 'chaplin.js',
              scripts: ['chaplin.js'],
              dependencies: { backbone: '1.x' }
            }
          },
          {
            dest: 'component.json',
            body: {
              name: 'chaplin',
              repo: 'YAndrew91/downloads',
              version: pkg.version,
              main: 'chaplin.js',
              scripts: ['chaplin.js'],
              dependencies: { 'components/backbone': '1.0.0' }
            }
          },
          {
            dest: 'package.json',
            body: {
              name: 'chaplin',
              version: pkg.version,
              description: 'Chaplin.js',
              main: 'chaplin.js',
              scripts: { test: 'echo "Error: no test specified" && exit 1' },
              repository: {
                type: 'git', url: 'git://github.com/YAndrew91/downloads.git'
              },
              author: 'Chaplin team',
              license: 'MIT',
              bugs: { url: 'https://github.com/YAndrew91/downloads/issues' },
              dependencies: { backbone: '~1.0.0', underscore: '~1.5.1' }
            }
          }
        ]

    # Module naming
    # -------------
    # TODO: Remove this when uRequire hits 0.3
    copy:
      universal:
        files: [
          expand: true
          dest: 'temp/'
          cwd: 'temp'
          src: '**/*.js'
        ]

        options:
          processContent: (content, path) ->
            name = ///temp/(.*)\.js///.exec(path)[1]
            # data = content
            data = content.replace /require\('/g, "loader('"
            """
            loader.register('#{name}', function(e, r, module) {
            #{data}
            });
            """

      amd:
        files: [
          expand: true
          dest: 'temp/'
          cwd: 'temp'
          src: '**/*.js'
        ]

        options:
          processContent: (content, path) ->
            name = ///temp/(.*)\.js///.exec(path)[1]
            content.replace ///define\(///, "define('#{name}',"

      test:
        files: [
          expand: true
          dest: 'test/temp/'
          cwd: 'temp'
          src: '**/*.js'
        ]

      beforeInstrument:
        files: [
          expand: true
          dest: 'test/temp-original/'
          cwd: 'test/temp'
          src: '**/*.js'
        ]

      afterInstrument:
        files: [
          expand: true
          dest: 'test/temp/'
          cwd: 'test/temp-original'
          src: '**/*.js'
        ]

    # Module concatenation
    # --------------------
    # TODO: Remove this when uRequire hits 0.3
    concat:
      universal:
        files: [
          dest: 'build/<%= pkg.name %>.js'
          src: modules
        ]

      options:
        separator: ';'

        banner: '''
        /*!
         * Chaplin <%= pkg.version %>
         *
         * Chaplin may be freely distributed under the MIT license.
         * For all details and documentation:
         * http://chaplinjs.org
         */

        (function(){

        var loader = (function() {
          var modules = {};
          var cache = {};

          var dummy = function() {return function() {};};
          var initModule = function(name, definition) {
            var module = {id: name, exports: {}};
            definition(module.exports, dummy(), module);
            var exports = cache[name] = module.exports;
            return exports;
          };

          var loader = function(path) {
            if (cache.hasOwnProperty(path)) return cache[path];
            if (modules.hasOwnProperty(path)) return initModule(path, modules[path]);
            throw new Error('Cannot find module "' + path + '"');
          };

          loader.register = function(bundle, fn) {
            modules[bundle] = fn;
          };
          return loader;
        })();


        '''
        footer: '''

        var regDeps = function(Backbone, _) {
          loader.register('backbone', function(exports, require, module) {
            module.exports = Backbone;
          });
          loader.register('underscore', function(exports, require, module) {
            module.exports = _;
          });
        };

        if (typeof define === 'function' && define.amd) {
          define(['backbone', 'underscore'], function(Backbone, _) {
            regDeps(Backbone, _);
            return loader('chaplin');
          });
        } else if (typeof module === 'object' && module && module.exports) {
          regDeps(require('backbone'), require('underscore'));
          module.exports = loader('chaplin');
        } else if (typeof require === 'function') {
          regDeps(window.Backbone, window._ || window.Backbone.utils);
          window.Chaplin = loader('chaplin');
        } else {
          throw new Error('Chaplin requires Common.js or AMD modules');
        }

        })();
        '''

    # Lint
    # ----
    coffeelint:
      source: 'src/**/*.coffee'
      grunt: 'Gruntfile.coffee'

    # Instrumentation
    # ---------------
    instrument:
      files: [
        'test/temp/chaplin.js'
        'test/temp/chaplin/**/*.js'
      ]

      options:
        basePath: '.'

    storeCoverage:
      options:
        dir : '.'
        json : 'coverage.json'
        coverageVar : '__coverage__'

    makeReport:
      src: 'coverage.json'
      options:
        type: 'html'
        dir: 'test/coverage'

    # Browser dependencies
    # --------------------
    bower:
      install:
        options:
          targetDir: './test/bower_components'
          cleanup: true

    # Test runner
    # -----------
    mocha:
      index:
        src: ['test/index.html']
        # options:
        #   grep: 'autoAttach'
        #   mocha:
        #     grep: 'autoAttach'

    # Minify
    # ------
    uglify:
      options:
        mangle: true
      universal:
        files:
          'build/chaplin.min.js': 'build/chaplin.js'

    # Compression
    # -----------
    compress:
      files: [
        src: 'build/chaplin.min.js'
        dest: 'build/chaplin.min.js.gz'
      ]

    # Watching for changes
    # --------------------
    watch:
      coffee:
        files: ['src/**/*.coffee']
        tasks: [
          'coffee:compile'
          'urequire'
          'copy:amd'
          'copy:test'
          'mocha'
        ]

      test:
        files: ['test/spec/*.coffee'],
        tasks: [
          'coffee:test'
          'mocha'
        ]

  # Events
  # ======
  grunt.event.on 'mocha.coverage', (coverage) ->
    # This is needed so the coverage reporter will find the coverage variable.
    global.__coverage__ = coverage

  # Dependencies
  # ============
  for name of pkg.devDependencies when name.substring(0, 6) is 'grunt-'
    grunt.loadNpmTasks name

  # Tasks
  # =====

  # Prepare
  # -------
  grunt.registerTask 'prepare', [
    'clean'
    'bower'
    'clean:components'
  ]

  # Build
  # -----

  grunt.registerTask 'build', [
    'coffee:compile'
    'copy:universal'
    'concat:universal'
    'uglify'
  ]

  # Lint
  # ----
  grunt.registerTask 'lint', 'coffeelint'

  # Test
  # ----
  grunt.registerTask 'test', [
    'coffee:compile'
    'urequire'
    'copy:amd'
    'copy:test'
    'coffee:test'
    'mocha'
  ]

  # Coverage
  # --------
  grunt.registerTask 'cover', [
    'coffee:compile'
    'urequire'
    'copy:amd'
    'copy:test'
    'coffee:test'
    'copy:beforeInstrument'
    'instrument'
    'mocha'
    'storeCoverage'
    'copy:afterInstrument'
    'makeReport'
  ]

  # Test Watcher
  # ------------
  grunt.registerTask 'test-watch', [
    'test'
    'watch'
  ]

  # Releasing
  # ---------

  grunt.registerTask 'check:versions:component', 'Check that package.json and bower.json versions match', ->
    componentVersion = grunt.file.readJSON('bower.json').version
    unless componentVersion is pkg.version
      grunt.fail.warn "bower.json is version #{componentVersion}, package.json is #{pkg.version}."
    else
      grunt.log.ok()

  grunt.registerTask 'check:versions:changelog', 'Check that CHANGELOG.md is up to date', ->
    # Require CHANGELOG.md to contain "Chaplin VERSION (DIGIT"
    changelogMd = grunt.file.read('CHANGELOG.md')
    unless RegExp("Chaplin #{pkg.version} \\(\\d").test changelogMd
      grunt.fail.warn "CHANGELOG.md does not seem to be updated for #{pkg.version}."
    else
      grunt.log.ok()

  grunt.registerTask 'check:versions:docs', 'Check that package.json and docs versions match', ->
    template = grunt.file.read path.join('docs', '_layouts', 'default.html')
    match = template.match /^version: ((\d+)\.(\d+)\.(\d+)(?:-[\dA-Za-z\-]*)?)$/m
    unless match
      grunt.fail.warn "Version missing in docs layout."
    docsVersion = match[1]
    unless docsVersion is pkg.version
      grunt.fail.warn "Docs layout is version #{docsVersion}, package.json is #{pkg.version}."
    else
      grunt.log.ok()

  grunt.registerTask 'check:versions', [
    'check:versions:component',
    'check:versions:changelog',
    'check:versions:docs'
  ]

  grunt.registerTask 'release:git', 'Check context, commit and tag for release.', ->
    prompt = require 'prompt'
    prompt.start()
    prompt.message = prompt.delimiter = ''
    prompt.colors = false
    # Command/query wrapper, turns description object for `spawn` into runner
    command = (desc, message) ->
      (next) ->
        grunt.log.writeln message if message
        grunt.util.spawn desc, (err, result, code) -> next(err)
    query = (desc) ->
      (next) -> grunt.util.spawn desc, (err, result, code) -> next(err, result)
    # Help checking input from prompt. Returns a callback that calls the
    # original callback `next` only if the input was as expected
    checkInput = (expectation, next) ->
      (err, input) ->
        unless input and input.question is expectation
          grunt.fail.warn "Aborted: Expected #{expectation}, got #{input}"
        next()

    steps = []
    continuation = this.async()

    # Check for master branch
    steps.push query(cmd: 'git', args: ['rev-parse', '--abbrev-ref', 'HEAD'])
    steps.push (result, next) ->
      result = result.toString().trim()
      if result is 'master'
        next()
      else
        prompt.get([
            description: "Current branch is #{result}, not master. 'ok' to continue, Ctrl-C to quit."
            pattern: /^ok$/, required: true
          ],
          checkInput('ok', next)
        )
    # List dirty files, ask for confirmation
    steps.push query(cmd: 'git', args: ['status', '--porcelain'])
    steps.push (result, next) ->
      grunt.fail.warn "Nothing to commit." unless result.toString().length

      grunt.log.writeln "The following dirty files will be committed:"
      grunt.log.writeln result
      prompt.get([
          description: "Commit these files? 'ok' to continue, Ctrl-C to quit.",
          pattern: /^ok$/, required: true
        ],
        checkInput('ok', next)
      )

    # Commit
    steps.push command(cmd: 'git', args: ['commit', '-a', '-m', "Release #{pkg.version}"])

    # Tag
    steps.push command(cmd: 'git', args: ['tag', '-a', pkg.version, '-m', "Version #{pkg.version}"])

    grunt.util.async.waterfall steps, continuation

  grunt.registerTask 'release', [
#    'check:versions',
    'release:git',
    'build',
#    'transbrute:docs',
    'transbrute:downloads'
  ]

  # Publish Documentation
  # ---------------------
  grunt.registerTask 'docs:publish', ['check:versions:docs', 'transbrute:docs']

  # Default
  # -------
  grunt.registerTask 'default', [
    'lint'
    'clean'
    'build'
    'test'
  ]<|MERGE_RESOLUTION|>--- conflicted
+++ resolved
@@ -98,13 +98,9 @@
         ]
       downloads:
         message: "Release #{pkg.version}."
-<<<<<<< HEAD
-        remote: 'git@github.com:YAndrew91/downloads.git'
-=======
         tag: pkg.version
         tagMessage: "Version #{pkg.version}."
-        remote: 'git@github.com:chaplinjs/downloads.git'
->>>>>>> 0f844522
+        remote: 'git@github.com:YAndrew91/downloads.git'
         branch: 'gh-pages'
         files: [
           { expand: true, cwd: 'build/', src: 'chaplin.{js,min.js}' },
