--- conflicted
+++ resolved
@@ -1,10 +1,6 @@
 {
   "name": "chaplin",
-<<<<<<< HEAD
-  "version": "0.11.0-pre-3",
-=======
   "version": "0.11.0",
->>>>>>> 9613a99a
   "description": "An Application Architecture Using Backbone.js",
   "repository": "git://github.com/YAndrew91/chaplin.git",
   "devDependencies": {
