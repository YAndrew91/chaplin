--- conflicted
+++ resolved
@@ -1,10 +1,6 @@
 {
   "name": "chaplin",
-<<<<<<< HEAD
-  "version": "0.11.1-dev-3",
-=======
-  "version": "0.11.3",
->>>>>>> 0f844522
+  "version": "0.11.3-dev",
   "description": "An Application Architecture Using Backbone.js",
   "repository": "git://github.com/YAndrew91/chaplin.git",
   "devDependencies": {
