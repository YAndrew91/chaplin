define [
  'underscore',
  'backbone',
  'chaplin/lib/utils'
<<<<<<< HEAD
  'chaplin/lib/subscriber'
], (_, Backbone, utils, Subscriber) ->
=======
  'chaplin/lib/event_broker'
  'chaplin/lib/sync_machine'
], (_, Backbone, utils, EventBroker, SyncMachine) ->
>>>>>>> 3b24df8c
  'use strict'

  class Model extends Backbone.Model

    # Mixin an EventBroker
    _(@prototype).extend EventBroker

    # Mixin a Deferred
    initDeferred: ->
      _(this).extend $.Deferred()

    # This method is used to get the attributes for the view template
    # and might be overwritten by decorators which cannot create a
    # proper `attributes` getter due to ECMAScript 3 limits.
    getAttributes: ->
      @attributes

    # Private helper function for serializing attributes recursively,
    # creating objects which delegate to the original attributes
    # when a property needs to be overwritten.
    serializeAttributes = (model, attributes, modelStack) ->
      # Create a delegator on initial call
      unless modelStack
        delegator = utils.beget attributes
        modelStack = [model]
      else
        # Add model to stack
        modelStack.push model
      # Map model/collection to their attributes
      for key, value of attributes
        if value instanceof Backbone.Model
          # Don’t change the original attribute, create a property
          # on the delegator which shadows the original attribute
          delegator ?= utils.beget attributes
          delegator[key] = if value is model or value in modelStack
            # Nullify circular references
            null
          else
            # Serialize recursively
            serializeAttributes(
              value, value.getAttributes(), modelStack
            )
        else if value instanceof Backbone.Collection
          delegator ?= utils.beget attributes
          delegator[key] = for item in value.models
            serializeAttributes(
              item, item.getAttributes(), modelStack
            )

      # Remove model from stack
      modelStack.pop()
      # Return the delegator if it was created, otherwise the plain attributes
      delegator or attributes

    # Return an object which delegates to the attributes
    # (i.e. an object which has the attributes as prototype)
    # so primitive values might be added and altered safely.
    # Map models to their attributes, recursively.
    serialize: ->
      serializeAttributes this, @getAttributes()

    # Disposal
    # --------

    disposed: false

    dispose: ->
      return if @disposed

      # Fire an event to notify associated collections and views
      @trigger 'dispose', this

      # Unbind all global event handlers
      @unsubscribeAllEvents()

      # Remove all event handlers on this module
      @off()

      # If the model is a Deferred, reject it
      # This does nothing if it was resolved before
      @reject?()

      # Remove the collection reference, internal attribute hashes
      # and event handlers
      properties = [
        'collection',
        'attributes', 'changed'
        '_escapedAttributes', '_previousAttributes',
        '_silent', '_pending',
        '_callbacks'
      ]
      delete this[prop] for prop in properties

      # Finished
      @disposed = true

      # You’re frozen when your heart’s not open
      Object.freeze? this<|MERGE_RESOLUTION|>--- conflicted
+++ resolved
@@ -1,15 +1,9 @@
 define [
-  'underscore',
-  'backbone',
+  'underscore'
+  'backbone'
   'chaplin/lib/utils'
-<<<<<<< HEAD
-  'chaplin/lib/subscriber'
-], (_, Backbone, utils, Subscriber) ->
-=======
   'chaplin/lib/event_broker'
-  'chaplin/lib/sync_machine'
-], (_, Backbone, utils, EventBroker, SyncMachine) ->
->>>>>>> 3b24df8c
+], (_, Backbone, utils, EventBroker) ->
   'use strict'
 
   class Model extends Backbone.Model
