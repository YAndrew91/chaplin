--- conflicted
+++ resolved
@@ -1,4 +1,3 @@
-<<<<<<< HEAD
 'use strict'
 
 _ = require 'underscore'
@@ -9,7 +8,6 @@
 # Abstract class which extends the standard Backbone collection
 # in order to add some functionality
 module.exports = class Collection extends Backbone.Collection
-
   # Mixin an EventBroker
   _(@prototype).extend EventBroker
 
@@ -22,13 +20,7 @@
 
   # Serializes collection
   serialize: ->
-    for model in @models
-      if model instanceof Model
-        # Use optimized Chaplin serialization
-        model.serialize()
-      else
-        # Fall back to unoptimized Backbone stuff
-        model.toJSON()
+    @map utils.serialize
 
   # Adds a collection atomically, i.e. throws no event until
   # all members have been added
@@ -78,82 +70,4 @@
     @disposed = true
 
     # You’re frozen when your heart’s not open
-    Object.freeze? this
-=======
-define [
-  'underscore'
-  'backbone'
-  'chaplin/lib/event_broker'
-  'chaplin/lib/utils'
-  'chaplin/models/model'
-], (_, Backbone, EventBroker, utils, Model) ->
-  'use strict'
-
-  # Abstract class which extends the standard Backbone collection
-  # in order to add some functionality
-  class Collection extends Backbone.Collection
-
-    # Mixin an EventBroker
-    _(@prototype).extend EventBroker
-
-    # Use the Chaplin model per default, not Backbone.Model
-    model: Model
-
-    # Mixin a Deferred
-    initDeferred: ->
-      _(this).extend $.Deferred()
-
-    # Serializes collection
-    serialize: ->
-      @map utils.serialize
-
-    # Adds a collection atomically, i.e. throws no event until
-    # all members have been added
-    addAtomic: (models, options = {}) ->
-      return unless models.length
-      options.silent = true
-      direction = if typeof options.at is 'number' then 'pop' else 'shift'
-      while model = models[direction]()
-        @add model, options
-      @trigger 'reset'
-
-    # Disposal
-    # --------
-
-    disposed: false
-
-    dispose: ->
-      return if @disposed
-
-      # Fire an event to notify associated views
-      @trigger 'dispose', this
-
-      # Empty the list silently, but do not dispose all models since
-      # they might be referenced elsewhere
-      @reset [], silent: true
-
-      # Unbind all global event handlers
-      @unsubscribeAllEvents()
-
-      # Remove all event handlers on this module
-      @off()
-
-      # If the model is a Deferred, reject it
-      # This does nothing if it was resolved before
-      @reject?()
-
-      # Remove model constructor reference, internal model lists
-      # and event handlers
-      properties = [
-        'model',
-        'models', '_byId', '_byCid',
-        '_callbacks'
-      ]
-      delete this[prop] for prop in properties
-
-      # Finished
-      @disposed = true
-
-      # You’re frozen when your heart’s not open
-      Object.freeze? this
->>>>>>> 655c2a3a
+    Object.freeze? this