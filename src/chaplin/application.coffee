'use strict'

_ = require 'underscore'
Backbone = require 'backbone'
Dispatcher = require 'chaplin/dispatcher'
Layout = require 'chaplin/views/layout'
Composer = require 'chaplin/composer'
Router = require 'chaplin/lib/router'
EventBroker = require 'chaplin/lib/event_broker'

# The bootstrapper is the entry point for ChaplinJS apps.
module.exports = class Application

  # Borrow the `extend` method from a dear friend.
  @extend = Backbone.Model.extend

  # Mixin an `EventBroker` for **publish/subscribe** functionality.
  _(@prototype).extend EventBroker

  # Site-wide title that is mapped to HTML `title` tag.
  title: ''

<<<<<<< HEAD
  # The application instantiates these four core modules
=======
  #### Core Object Instantiation
  # The application instantiates three **core modules**:
>>>>>>> 2ac24797
  dispatcher: null
  layout: null
  router: null
  composer: null

  initialize: ->

  # **Chaplin.Dispatcher** sits between the router and controllers to listen
  # for routing events. When they occur, Chaplin.Dispatcher loads the target
  # controller module and instantiates it before invoking the target action.
  # Any previously active controller is automatically disposed.

  initDispatcher: (options) ->
    @dispatcher = new Dispatcher options

  # **Chaplin.Layout** is the top-level application view. It *does not
  # inherit* from Chaplin.View but borrows some of its functionalities. It
  # is tied to the document dom element and registers application-wide
  # events, such as internal links. And mainly, when a new controller is
  # activated, Chaplin.Layout is responsible for changing the main view to
  # the view of the new controller.

  initLayout: (options = {}) ->
    options.title ?= @title
    @layout = new Layout options

<<<<<<< HEAD
  initComposer: (options = {}) ->
    @composer = new Composer options

  # Instantiate the dispatcher
  # --------------------------
=======
  # **Chaplin.Router** is responsible for observing URL changes. The router
  # is a replacement for Backbone.Router and *does not inherit from it*
  # directly. It's a different implementation with several advantages over
  # the standard router provided by Backbone. The router is typically
  # initialized by passing the function returned by **routes.coffee**.
>>>>>>> 2ac24797

  initRouter: (routes, options) ->
    # Save the reference for testing introspection only.
    # Modules should communicate with each other via **publish/subscribe**.
    @router = new Router options

    # Register any provided routes.
    routes? @router.match

    # After registering the routes, start **Backbone.history**.
    @router.startHistory()

  #### Disposal
  disposed: false

  dispose: ->
    #Am I already disposed?
    return if @disposed

<<<<<<< HEAD
    properties = ['dispatcher', 'layout', 'router', 'composer']
=======
    # Recursively dispose any instantiated core modules.
    properties = ['dispatcher', 'layout', 'router']
>>>>>>> 2ac24797
    for prop in properties when this[prop]?
      this[prop].dispose()
      delete this[prop]

    @disposed = true

    # You're frozen when your heart's not open.
    Object.freeze? this<|MERGE_RESOLUTION|>--- conflicted
+++ resolved
@@ -2,6 +2,7 @@
 
 _ = require 'underscore'
 Backbone = require 'backbone'
+mediator = require 'chaplin/mediator'
 Dispatcher = require 'chaplin/dispatcher'
 Layout = require 'chaplin/views/layout'
 Composer = require 'chaplin/composer'
@@ -20,12 +21,8 @@
   # Site-wide title that is mapped to HTML `title` tag.
   title: ''
 
-<<<<<<< HEAD
-  # The application instantiates these four core modules
-=======
   #### Core Object Instantiation
   # The application instantiates three **core modules**:
->>>>>>> 2ac24797
   dispatcher: null
   layout: null
   router: null
@@ -52,19 +49,14 @@
     options.title ?= @title
     @layout = new Layout options
 
-<<<<<<< HEAD
   initComposer: (options = {}) ->
     @composer = new Composer options
 
-  # Instantiate the dispatcher
-  # --------------------------
-=======
   # **Chaplin.Router** is responsible for observing URL changes. The router
   # is a replacement for Backbone.Router and *does not inherit from it*
   # directly. It's a different implementation with several advantages over
   # the standard router provided by Backbone. The router is typically
   # initialized by passing the function returned by **routes.coffee**.
->>>>>>> 2ac24797
 
   initRouter: (routes, options) ->
     # Save the reference for testing introspection only.
@@ -84,12 +76,7 @@
     #Am I already disposed?
     return if @disposed
 
-<<<<<<< HEAD
     properties = ['dispatcher', 'layout', 'router', 'composer']
-=======
-    # Recursively dispose any instantiated core modules.
-    properties = ['dispatcher', 'layout', 'router']
->>>>>>> 2ac24797
     for prop in properties when this[prop]?
       this[prop].dispose()
       delete this[prop]
