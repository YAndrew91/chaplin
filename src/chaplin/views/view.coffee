'use strict'

_ = require 'underscore'
Backbone = require 'backbone'
mediator = require 'chaplin/mediator'
EventBroker = require 'chaplin/lib/event_broker'
utils = require 'chaplin/lib/utils'

# Shortcut to access the DOM manipulation library.
$ = Backbone.$

# Function bind shortcut.
bind = do ->
  if Function::bind
    (item, ctx) -> item.bind ctx
  else if _.bind
    _.bind

setHTML = do ->
  if $
    (elem, html) -> elem.html html
  else
    (elem, html) -> elem.innerHTML = html

attach = do ->
  if $
    (view) ->
      actual = $(view.container)
      if typeof view.containerMethod is 'function'
        view.containerMethod actual, view.el
      else
        actual[view.containerMethod] view.el
  else
    (view) ->
      actual = if typeof view.container is 'string'
        document.querySelector view.container
      else
        view.container

      if typeof view.containerMethod is 'function'
        view.containerMethod actual, view.el
      else
        actual[view.containerMethod] view.el

module.exports = class View extends Backbone.View
  # Mixin an EventBroker.
  _.extend @prototype, EventBroker

  # Automatic rendering
  # -------------------

  # Flag whether to render the view automatically on initialization.
  # As an alternative you might pass a `render` option to the constructor.
  autoRender: false

  # Flag whether to attach the view automatically on render.
  autoAttach: true

  # Automatic inserting into DOM
  # ----------------------------

  # View container element.
  # Set this property in a derived class to specify the container element.
  # Normally this is a selector string but it might also be an element or
  # jQuery object.
  # The view is automatically inserted into the container when it’s rendered.
  # As an alternative you might pass a `container` option to the constructor.
  container: null

  # Method which is used for adding the view to the DOM
  # Like jQuery’s `html`, `prepend`, `append`, `after`, `before` etc.
  containerMethod: if $ then 'append' else 'appendChild'

  # Regions
  # -------

  # Region registration; regions are in essence named selectors that aim
  # to decouple the view from its parent.
  #
  # This functions close to the declarative events hash; use as follows:
  # regions:
  #   'region1': '.class'
  #   'region2': '#id'
  regions: null

  # Region application is the reverse; you're specifying that this view
  # will be inserted into the DOM at the named region. Error thrown if
  # the region is unregistered at the time of initialization.
  # Set the region name on your derived class or pass it into the
  # constructor in controller action.
  region: null

  # A view is `stale` when it has been previously composed by the last
  # route but has not yet been composed by the current route.
  stale: false

  # Flag whether to wrap a view with the `tagName` element when
  # rendering into a region.
  noWrap: false

  # Specifies if current element should be kept in DOM after disposal.
  keepElement: false

  # Subviews
  # --------

  # List of subviews.
  subviews: null
  subviewsByName: null

  # Initialization
  # --------------

  # List of options that will be picked from constructor.
  # Easy to extend: `optionNames: View::optionNames.concat ['template']`
  optionNames: [
    'autoAttach', 'autoRender',
    'container', 'containerMethod',
    'region', 'regions'
    'noWrap'
  ]

  constructor: (options) ->
    # Copy some options to instance properties.
    if options
      for optName, optValue of options when optName in @optionNames
        this[optName] = optValue

    @rendered = false

    # Wrap `render` so `attach` is called afterwards.
    # Enclose the original function.
    render = @render
    # Create the wrapper method.
    @render = =>
      # Stop if the instance was already disposed.
      return false if @disposed
      # Call the original method.
      render.apply this, arguments
      # Attach to DOM.
      @attach arguments... if @autoAttach
      # Return the view.
      this

    # Initialize subviews collections.
    @subviews = []
    @subviewsByName = {}

    if @noWrap
      if @region
        region = mediator.execute 'region:find', @region
        # Set the `this.el` to be the closest relevant container.
        if region?
          @el =
            if region.instance.container?
              if region.instance.region?
                $(region.instance.container).find region.selector
              else
                region.instance.container
            else
              region.instance.$ region.selector

      @el = @container if @container

    # Call Backbone’s constructor.
    super

    # Set up declarative bindings after `initialize` has been called
    # so initialize may set model/collection and create or bind methods.
    @delegateListeners()

    # Listen for disposal of the model or collection.
    # If the model is disposed, automatically dispose the associated view.
    @listenTo @model, 'dispose', @dispose if @model
    if @collection
      @listenTo @collection, 'dispose', (subject) =>
        @dispose() if not subject or subject is @collection

    # Register all exposed regions.
    mediator.execute 'region:register', this if @regions?

    # Render automatically if set by options or instance property.
    @render() if @autoRender

  # User input event handling
  # -------------------------

  # Event handling using event delegation
  # Register a handler for a specific event type
  # For the whole view:
  #   delegate(eventName, handler)
  #   e.g.
  #   @delegate('click', @clicked)
  # For an element in the passing a selector:
  #   delegate(eventName, selector, handler)
  #   e.g.
  #   @delegate('click', 'button.confirm', @confirm)
  delegate: (eventName, second, third) ->
    if Backbone.utils
      return Backbone.utils.delegate(this, eventName, second, third)
    if typeof eventName isnt 'string'
      throw new TypeError 'View#delegate: first argument must be a string'

    if arguments.length is 2
      handler = second
    else if arguments.length is 3
      selector = second
      if typeof selector isnt 'string'
        throw new TypeError 'View#delegate: ' +
          'second argument must be a string'
      handler = third
    else
      throw new TypeError 'View#delegate: ' +
        'only two or three arguments are allowed'

    if typeof handler isnt 'function'
      throw new TypeError 'View#delegate: ' +
        'handler argument must be function'

    # Add an event namespace, bind handler it to view.
    list = ("#{event}.delegate#{@cid}" for event in eventName.split ' ')
    events = list.join(' ')
    bound = bind handler, this
    @$el.on events, (selector or null), bound

    # Return the bound handler.
    bound

  # Copy of original Backbone method without `undelegateEvents` call.
  _delegateEvents: (events) ->
    if Backbone.View::delegateEvents.length is 2
      return Backbone.View::delegateEvents.call this, events, true
    for key, value of events
      handler = if typeof value is 'function' then value else this[value]
      throw new Error "Method '#{value}' does not exist" unless handler
      match = key.match /^(\S+)\s*(.*)$/
      eventName = "#{match[1]}.delegateEvents#{@cid}"
      selector = match[2]
      bound = bind handler, this
      @$el.on eventName, (selector or null), bound
    return

  # Override Backbones method to combine the events
  # of the parent view if it exists.
  delegateEvents: (events, keepOld) ->
    @undelegateEvents() unless keepOld
    return @_delegateEvents events if events
    # Call _delegateEvents for all superclasses’ `events`.
    for classEvents in utils.getAllPropertyVersions this, 'events'
      if typeof classEvents is 'function'
        throw new TypeError 'View#delegateEvents: functions are not supported'
      @_delegateEvents classEvents
    return

  # Remove all handlers registered with @delegate.
  undelegate: (eventName, second, third) ->
    if Backbone.utils
      return Backbone.utils.undelegate(this, eventName, second, third)
    if eventName
      if typeof eventName isnt 'string'
        throw new TypeError 'View#undelegate: first argument must be a string'

      if arguments.length is 2
        if typeof second is 'string'
          selector = second
        else
          handler = second
      else if arguments.length is 3
        selector = second
        if typeof selector isnt 'string'
          throw new TypeError 'View#undelegate: ' +
            'second argument must be a string'
        handler = third

      list = ("#{event}.delegate#{@cid}" for event in eventName.split ' ')
      events = list.join(' ')
      @$el.off events, (selector or null)
    else
      @$el.off ".delegate#{@cid}"

  # Handle declarative event bindings from `listen`
  delegateListeners: ->
    return unless @listen

    # Walk all `listen` hashes in the prototype chain.
    for version in utils.getAllPropertyVersions this, 'listen'
      for key, method of version
        # Get the method, ensure it is a function.
        if typeof method isnt 'function'
          method = this[method]
        if typeof method isnt 'function'
          throw new Error 'View#delegateListeners: ' +
            "#{method} must be function"

        # Split event name and target.
        [eventName, target] = key.split ' '
        @delegateListener eventName, target, method

    return

  delegateListener: (eventName, target, callback) ->
    if target in ['model', 'collection']
      prop = this[target]
      @listenTo prop, eventName, callback if prop
    else if target is 'mediator'
      @subscribeEvent eventName, callback
    else if not target
      @on eventName, callback, this

    return

  # Region management
  # -----------------

  # Functionally register a single region.
  registerRegion: (name, selector) ->
    mediator.execute 'region:register', this, name, selector

  # Functionally unregister a single region by name.
  unregisterRegion: (name) ->
    mediator.execute 'region:unregister', this, name

  # Unregister all regions; called upon view disposal.
  unregisterAllRegions: ->
    mediator.execute (name: 'region:unregister', silent: true), this

  # Subviews
  # --------

  # Getting or adding a subview.
  subview: (name, view) ->
    # Initialize subviews collections if they don’t exist yet.
    subviews = @subviews
    byName = @subviewsByName

    if name and view
      # Add the subview, ensure it’s unique.
      @removeSubview name
      subviews.push view
      byName[name] = view
      view
    else if name
      # Get and return the subview by the given name.
      byName[name]

  # Removing a subview.
  removeSubview: (nameOrView) ->
    return unless nameOrView
    subviews = @subviews
    byName = @subviewsByName

    if typeof nameOrView is 'string'
      # Name given, search for a subview by name.
      name = nameOrView
      view = byName[name]
    else
      # View instance given, search for the corresponding name.
      view = nameOrView
      for otherName, otherView of byName when otherView is view
        name = otherName
        break

    # Break if no view and name were found.
    return unless name and view and view.dispose

    # Dispose the view.
    view.dispose()

    # Remove the subview from the lists.
    index = utils.indexOf subviews, view
    subviews.splice index, 1 if index isnt -1
    delete byName[name]

  # Rendering
  # ---------

  # Get the model/collection data for the templating function
  # Uses optimized Chaplin serialization if available.
  getTemplateData: ->
    data = if @model
      utils.serialize @model
    else if @collection
      {items: utils.serialize(@collection), length: @collection.length}
    else
      {}

    source = @model or @collection
    if source
      # If the model/collection is a SyncMachine, add a `synced` flag,
      # but only if it’s not present yet.
      if typeof source.isSynced is 'function' and not ('synced' of data)
        data.synced = source.isSynced()

    data

  # Returns the compiled template function.
  getTemplateFunction: ->
    # Chaplin doesn’t define how you load and compile templates in order to
    # render views. The example application uses Handlebars and RequireJS
    # to load and compile templates on the client side. See the derived
    # View class in the
    # [example application](https://github.com/chaplinjs/facebook-example).
    #
    # If you precompile templates to JavaScript functions on the server,
    # you might just return a reference to that function.
    # Several precompilers create a global `JST` hash which stores the
    # template functions. You can get the function by the template name:
    # JST[@templateName]
    throw new Error 'View#getTemplateFunction must be overridden'

  # Main render function.
  # This method is bound to the instance in the constructor (see above)
  render: ->
    # Do not render if the object was disposed
    # (render might be called as an event handler which wasn’t
    # removed correctly).
    return false if @disposed

    # Preserve events on subviews when re-rendering
<<<<<<< HEAD
    for subview of @subviews
=======
    for subview in @subviews
>>>>>>> e3736590
      el = subview.el
      if el and el.parentNode
        el.parentNode.removeChild el

    templateFunc = @getTemplateFunction()

    if typeof templateFunc is 'function'
      # Call the template function passing the template data.
      html = templateFunc @getTemplateData()

      # Replace HTML
      if @noWrap
        el = document.createElement 'div'
        el.innerHTML = html

        if el.children.length > 1
          throw new Error 'There must be a single top-level element when ' +
                          'using `noWrap`.'

        # Rendering root tag only first time
        if not @rendered
          # Delegate events to the top-level container in the template.
          @setElement el.firstChild, true
        else
          # NOTE: You can't change root element after a view has been rendered first time
          setHTML (if $ then @$el else @el), el.firstChild.innerHTML
      else
        setHTML (if $ then @$el else @el), html

    @rendered = true

    # re-render all subviews
    subview.render() for subview in @subviews

    # Return the view.
    this

  # This method is called after a specific `render` of a derived class.
  attach: ->
    # Attempt to bind this view to its named region.
    mediator.execute 'region:show', @region, this if @region?

    # Automatically append to DOM if the container element is set.
    if @container and not document.body.contains @el
      attach this
      # Trigger an event.
      @trigger 'addedToDOM'

  # Disposal
  # --------

  disposed: false

  dispose: ->
    return if @disposed

    # Unregister all regions.
    @unregisterAllRegions()

    # Dispose subviews.
    subview.dispose() for subview in @subviews

    # Unbind handlers of global events.
    @unsubscribeAllEvents()

    # Remove all event handlers on this module.
    @off()

    # Check if view should be removed from DOM.
    if @keepElement
      # Unsubscribe from all DOM events.
      @undelegateEvents()
      @undelegate()
      # Unbind all referenced handlers.
      @stopListening()
    else
      # Remove the topmost element from DOM. This also removes all event
      # handlers from the element and all its children.
      @remove()

    # Remove element references, options,
    # model/collection references and subview lists.
    properties = [
      'el', '$el',
      'options', 'model', 'collection',
      'subviews', 'subviewsByName',
      '_callbacks'
    ]
    delete this[prop] for prop in properties

    # Finished.
    @disposed = true

    # You’re frozen when your heart’s not open.
    Object.freeze? this<|MERGE_RESOLUTION|>--- conflicted
+++ resolved
@@ -417,11 +417,7 @@
     return false if @disposed
 
     # Preserve events on subviews when re-rendering
-<<<<<<< HEAD
-    for subview of @subviews
-=======
     for subview in @subviews
->>>>>>> e3736590
       el = subview.el
       if el and el.parentNode
         el.parentNode.removeChild el
