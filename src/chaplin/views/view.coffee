'use strict'

_ = require 'underscore'
Backbone = require 'backbone'
mediator = require 'chaplin/mediator'
EventBroker = require 'chaplin/lib/event_broker'
utils = require 'chaplin/lib/utils'

# Shortcut to access the DOM manipulation library.
$ = Backbone.$

# Function bind shortcut.
bind = do ->
  if Function::bind
    (item, ctx) -> item.bind ctx
  else if _.bind
    _.bind

setHTML = do ->
  if $
    (elem, html) -> elem.html html
  else
    (elem, html) -> elem.innerHTML = html

attach = do ->
  if $
    (view) ->
      actual = $(view.container)
      if typeof view.containerMethod is 'function'
        view.containerMethod actual, view.el
      else
        actual[view.containerMethod] view.el
  else
    (view) ->
      actual = if typeof view.container is 'string'
        document.querySelector view.container
      else
        view.container

      if typeof view.containerMethod is 'function'
        view.containerMethod actual, view.el
      else
        actual[view.containerMethod] view.el

module.exports = class View extends Backbone.View
  # Mixin an EventBroker.
  _.extend @prototype, EventBroker

  # Automatic rendering
  # -------------------

  # Flag whether to render the view automatically on initialization.
  # As an alternative you might pass a `render` option to the constructor.
  autoRender: false

  # Flag whether to attach the view automatically on render.
  autoAttach: true

  # Automatic inserting into DOM
  # ----------------------------

  # View container element.
  # Set this property in a derived class to specify the container element.
  # Normally this is a selector string but it might also be an element or
  # jQuery object.
  # The view is automatically inserted into the container when it’s rendered.
  # As an alternative you might pass a `container` option to the constructor.
  container: null

  # Method which is used for adding the view to the DOM
  # Like jQuery’s `html`, `prepend`, `append`, `after`, `before` etc.
  containerMethod: if $ then 'append' else 'appendChild'

  # Regions
  # -------

  # Region registration; regions are in essence named selectors that aim
  # to decouple the view from its parent.
  #
  # This functions close to the declarative events hash; use as follows:
  # regions:
  #   'region1': '.class'
  #   'region2': '#id'
  regions: null

  # Region application is the reverse; you're specifying that this view
  # will be inserted into the DOM at the named region. Error thrown if
  # the region is unregistered at the time of initialization.
  # Set the region name on your derived class or pass it into the
  # constructor in controller action.
  region: null

  # A view is `stale` when it has been previously composed by the last
  # route but has not yet been composed by the current route.
  stale: false

  # Flag whether to wrap a view with the `tagName` element when
  # rendering into a region.
  noWrap: false

  # Specifies if current element should be kept in DOM after disposal.
  keepElement: false

  # Subviews
  # --------

  # List of subviews.
  subviews: null
  subviewsByName: null

  # Initialization
  # --------------

  # List of options that will be picked from constructor.
  # Easy to extend: `optionNames: View::optionNames.concat ['template']`
  optionNames: [
    'autoAttach', 'autoRender',
    'container', 'containerMethod',
    'region', 'regions'
    'noWrap'
  ]

  constructor: (options) ->
    # Copy some options to instance properties.
    if options
      for optName, optValue of options when optName in @optionNames
        this[optName] = optValue

    @rendered = false

    # Wrap `render` so `attach` is called afterwards.
    # Enclose the original function.
    render = @render
    # Create the wrapper method.
    @render = =>
      # Stop if the instance was already disposed.
      return false if @disposed
      # Call the original method.
      render.apply this, arguments
      # Attach to DOM.
      @attach arguments... if @autoAttach
      # Return the view.
      this

    # Initialize subviews collections.
    @subviews = []
    @subviewsByName = {}

    if @noWrap
      if @region
        region = mediator.execute 'region:find', @region
        # Set the `this.el` to be the closest relevant container.
        if region?
          @el =
            if region.instance.container?
              if region.instance.region?
                $(region.instance.container).find region.selector
              else
                region.instance.container
            else
              region.instance.$ region.selector

      @el = @container if @container

    # Call Backbone’s constructor.
    super

    # Set up declarative bindings after `initialize` has been called
    # so initialize may set model/collection and create or bind methods.
    @delegateListeners()

    # Listen for disposal of the model or collection.
    # If the model is disposed, automatically dispose the associated view.
    @listenTo @model, 'dispose', @dispose if @model
    if @collection
      @listenTo @collection, 'dispose', (subject) =>
        @dispose() if not subject or subject is @collection

    # Register all exposed regions.
    mediator.execute 'region:register', this if @regions?

    # Render automatically if set by options or instance property.
    @render() if @autoRender

  # User input event handling
  # -------------------------

  # Event handling using event delegation
  # Register a handler for a specific event type
  # For the whole view:
  #   delegate(eventName, handler)
  #   e.g.
  #   @delegate('click', @clicked)
  # For an element in the passing a selector:
  #   delegate(eventName, selector, handler)
  #   e.g.
  #   @delegate('click', 'button.confirm', @confirm)
  delegate: (eventName, second, third) ->
    if Backbone.utils
      return Backbone.utils.delegate(this, eventName, second, third)
    if typeof eventName isnt 'string'
      throw new TypeError 'View#delegate: first argument must be a string'

    if arguments.length is 2
      handler = second
    else if arguments.length is 3
      selector = second
      if typeof selector isnt 'string'
        throw new TypeError 'View#delegate: ' +
          'second argument must be a string'
      handler = third
    else
      throw new TypeError 'View#delegate: ' +
        'only two or three arguments are allowed'

    if typeof handler isnt 'function'
      throw new TypeError 'View#delegate: ' +
        'handler argument must be function'

    # Add an event namespace, bind handler it to view.
    list = ("#{event}.delegate#{@cid}" for event in eventName.split ' ')
    events = list.join(' ')
    bound = bind handler, this
    @$el.on events, (selector or null), bound

    # Return the bound handler.
    bound

  # Copy of original Backbone method without `undelegateEvents` call.
  _delegateEvents: (events) ->
    if Backbone.View::delegateEvents.length is 2
      return Backbone.View::delegateEvents.call this, events, true
    for key, value of events
      handler = if typeof value is 'function' then value else this[value]
      throw new Error "Method '#{value}' does not exist" unless handler
      match = key.match /^(\S+)\s*(.*)$/
      eventName = "#{match[1]}.delegateEvents#{@cid}"
      selector = match[2]
      bound = bind handler, this
      @$el.on eventName, (selector or null), bound
    return

  # Override Backbones method to combine the events
  # of the parent view if it exists.
  delegateEvents: (events, keepOld) ->
    @undelegateEvents() unless keepOld
    return @_delegateEvents events if events
    # Call _delegateEvents for all superclasses’ `events`.
    for classEvents in utils.getAllPropertyVersions this, 'events'
      classEvents = classEvents.call this if typeof classEvents is 'function'
      @_delegateEvents classEvents
    return

  # Remove all handlers registered with @delegate.
  undelegate: (eventName, second, third) ->
    if Backbone.utils
      return Backbone.utils.undelegate(this, eventName, second, third)
    if eventName
      if typeof eventName isnt 'string'
        throw new TypeError 'View#undelegate: first argument must be a string'

      if arguments.length is 2
        if typeof second is 'string'
          selector = second
        else
          handler = second
      else if arguments.length is 3
        selector = second
        if typeof selector isnt 'string'
          throw new TypeError 'View#undelegate: ' +
            'second argument must be a string'
        handler = third

      list = ("#{event}.delegate#{@cid}" for event in eventName.split ' ')
      events = list.join(' ')
      @$el.off events, (selector or null)
    else
      @$el.off ".delegate#{@cid}"

  # Handle declarative event bindings from `listen`
  delegateListeners: ->
    return unless @listen

    # Walk all `listen` hashes in the prototype chain.
    for version in utils.getAllPropertyVersions this, 'listen'
      version = version.call this if typeof version is 'function'
      for key, method of version
        # Get the method, ensure it is a function.
        if typeof method isnt 'function'
          method = this[method]
        if typeof method isnt 'function'
          throw new Error 'View#delegateListeners: ' +
            "listener for \"#{key}\" must be function"

        # Split event name and target.
        [eventName, target] = key.split ' '
        @delegateListener eventName, target, method

    return

  delegateListener: (eventName, target, callback) ->
    if target in ['model', 'collection']
      prop = this[target]
      @listenTo prop, eventName, callback if prop
    else if target is 'mediator'
      @subscribeEvent eventName, callback
    else if not target
      @on eventName, callback, this

    return

  # Region management
  # -----------------

  # Functionally register a single region.
  registerRegion: (name, selector) ->
    mediator.execute 'region:register', this, name, selector

  # Functionally unregister a single region by name.
  unregisterRegion: (name) ->
    mediator.execute 'region:unregister', this, name

  # Unregister all regions; called upon view disposal.
  unregisterAllRegions: ->
    mediator.execute (name: 'region:unregister', silent: true), this

  # Subviews
  # --------

  # Getting or adding a subview.
  subview: (name, view) ->
    # Initialize subviews collections if they don’t exist yet.
    subviews = @subviews
    byName = @subviewsByName

    if name and view
      # Add the subview, ensure it’s unique.
      @removeSubview name
      subviews.push view
      byName[name] = view
      view
    else if name
      # Get and return the subview by the given name.
      byName[name]

  # Removing a subview.
  removeSubview: (nameOrView) ->
    return unless nameOrView
    subviews = @subviews
    byName = @subviewsByName

    if typeof nameOrView is 'string'
      # Name given, search for a subview by name.
      name = nameOrView
      view = byName[name]
    else
      # View instance given, search for the corresponding name.
      view = nameOrView
      for otherName, otherView of byName when otherView is view
        name = otherName
        break

    # Break if no view and name were found.
    return unless name and view and view.dispose

    # Dispose the view.
    view.dispose()

    # Remove the subview from the lists.
    index = utils.indexOf subviews, view
    subviews.splice index, 1 if index isnt -1
    delete byName[name]

  # Rendering
  # ---------

  # Get the model/collection data for the templating function
  # Uses optimized Chaplin serialization if available.
  getTemplateData: ->
    data = if @model
      utils.serialize @model
    else if @collection
      {items: utils.serialize(@collection), length: @collection.length}
    else
      {}

    source = @model or @collection
    if source
      # If the model/collection is a SyncMachine, add a `synced` flag,
      # but only if it’s not present yet.
      if typeof source.isSynced is 'function' and not ('synced' of data)
        data.synced = source.isSynced()

    data

  # Returns the compiled template function.
  getTemplateFunction: ->
    # Chaplin doesn’t define how you load and compile templates in order to
    # render views. The example application uses Handlebars and RequireJS
    # to load and compile templates on the client side. See the derived
    # View class in the
    # [example application](https://github.com/chaplinjs/facebook-example).
    #
    # If you precompile templates to JavaScript functions on the server,
    # you might just return a reference to that function.
    # Several precompilers create a global `JST` hash which stores the
    # template functions. You can get the function by the template name:
    # JST[@templateName]
    throw new Error 'View#getTemplateFunction must be overridden'

  # Main render function.
  # This method is bound to the instance in the constructor (see above)
  render: ->
    # Do not render if the object was disposed
    # (render might be called as an event handler which wasn’t
    # removed correctly).
    return false if @disposed

    # Preserve events on subviews when re-rendering
    for subview in @subviews
      el = subview.el
      if el and el.parentNode
        el.parentNode.removeChild el

    templateFunc = @getTemplateFunction()

    if typeof templateFunc is 'function'
      # Call the template function passing the template data.
      html = templateFunc @getTemplateData()

      # Replace HTML
      if @noWrap
        el = document.createElement 'div'
        el.innerHTML = html

        if el.children.length > 1
          throw new Error 'There must be a single top-level element when ' +
                          'using `noWrap`.'

        # Rendering root tag only first time
        if not @rendered
          # Delegate events to the top-level container in the template.
          @setElement el.firstChild, true
        else
          # NOTE: You can't change root element after a view has been rendered first time
          setHTML (if $ then @$el else @el), el.firstChild.innerHTML
      else
        setHTML (if $ then @$el else @el), html

<<<<<<< HEAD
    # re-render all subviews
    subview.render() for subview in @subviews
=======
    @rendered = true
>>>>>>> af4d9c96

    # Return the view.
    this

  # This method is called after a specific `render` of a derived class.
  attach: ->
    # Attempt to bind this view to its named region.
    mediator.execute 'region:show', @region, this if @region?

    # Automatically append to DOM if the container element is set.
    if @container and not document.body.contains @el
      attach this
      # Trigger an event.
      @trigger 'addedToDOM'

  # Disposal
  # --------

  disposed: false

  dispose: ->
    return if @disposed

    # Unregister all regions.
    @unregisterAllRegions()

    # Dispose subviews.
    subview.dispose() for subview in @subviews

    # Unbind handlers of global events.
    @unsubscribeAllEvents()

    # Remove all event handlers on this module.
    @off()

    # Check if view should be removed from DOM.
    if @keepElement
      # Unsubscribe from all DOM events.
      @undelegateEvents()
      @undelegate()
      # Unbind all referenced handlers.
      @stopListening()
    else
      # Remove the topmost element from DOM. This also removes all event
      # handlers from the element and all its children.
      @remove()

    # Remove element references, options,
    # model/collection references and subview lists.
    properties = [
      'el', '$el',
      'options', 'model', 'collection',
      'subviews', 'subviewsByName',
      '_callbacks'
    ]
    delete this[prop] for prop in properties

    # Finished.
    @disposed = true

    # You’re frozen when your heart’s not open.
    Object.freeze? this<|MERGE_RESOLUTION|>--- conflicted
+++ resolved
@@ -447,12 +447,10 @@
       else
         setHTML (if $ then @$el else @el), html
 
-<<<<<<< HEAD
+    @rendered = true
+
     # re-render all subviews
     subview.render() for subview in @subviews
-=======
-    @rendered = true
->>>>>>> af4d9c96
 
     # Return the view.
     this
