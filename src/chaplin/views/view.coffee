'use strict'

_ = require 'underscore'
Backbone = require 'backbone'
utils = require 'chaplin/lib/utils'
EventBroker = require 'chaplin/lib/event_broker'

# Shortcut to access the DOM manipulation library.
$ = Backbone.$

module.exports = class View extends Backbone.View

  # Mixin an EventBroker.
  _(@prototype).extend EventBroker

  # Automatic rendering
  # -------------------

  # Flag whether to render the view automatically on initialization.
  # As an alternative you might pass a `render` option to the constructor.
  autoRender: false

  # Automatic inserting into DOM
  # ----------------------------

  # View container element.
  # Set this property in a derived class to specify the container element.
  # Normally this is a selector string but it might also be an element or
  # jQuery object.
  # The view is automatically inserted into the container when it’s rendered.
  # As an alternative you might pass a `container` option to the constructor.
  container: null

  # Method which is used for adding the view to the DOM
  # Like jQuery’s `html`, `prepend`, `append`, `after`, `before` etc.
  containerMethod: 'append'

  # Regions
  # -------

  # Region registration; regions are in essence named selectors that aim
  # to decouple the view from its parent.
  #
  # This functions close to the declarative events hash; use as follows:
  # regions:
  #   '.class': 'region'
  #   '#id': 'region'
  regions: null

  # Region application is the reverse; you're specifying that this view
  # will be inserted into the DOM at the named region. Error thrown if
  # the region is unregistered at the time of initialization.
  # Set the region name on your derived class or pass it into the
  # constructor in controller action.
  region: null

  # Subviews
  # --------

  # List of subviews.
  subviews: null
  subviewsByName: null

  # State
  # -----

  # A view is `stale` when it has been previously composed by the last
  # route but has not yet been composed by the current route.
  stale: false

  constructor: (options) ->
<<<<<<< HEAD
    # Copy some options to instance properties
    if options
      _(this).extend _.pick options, [
        'autoRender', 'container', 'containerMethod'
      ]
=======
    # Wrap `initialize` so `afterInitialize` is called afterwards
    # Only wrap if there is an overriding method, otherwise we
    # can call the `after-` method directly.
    unless @initialize is View::initialize
      utils.wrapMethod this, 'initialize'
>>>>>>> d196bcea

    # Wrap `render` so `afterRender` is called afterwards.
    if @render is View::render
      @render = _(@render).bind this
    else
      utils.wrapMethod this, 'render'

<<<<<<< HEAD
    # Initialize subviews
    @subviews = []
    @subviewsByName = {}
=======
    # Copy some options to instance properties.
    if options
      _(this).extend _.pick options, [
        'autoRender', 'container', 'containerMethod', 'region'
      ]
>>>>>>> d196bcea

    # Call Backbone’s constructor.
    super

    # Set up declarative bindings after `initialize` has been called
    # so initialize may set model/collection and create or bind methods.
    @delegateListeners()

    # Listen for disposal of the model or collection.
    # If the model is disposed, automatically dispose the associated view.
    @listenTo @model, 'dispose', @dispose if @model
    @listenTo @collection, 'dispose', @dispose if @collection

<<<<<<< HEAD
    # Render automatically if set by options or instance property
=======
  # Inheriting classes must call `super` in their `initialize` method to
  # properly inflate subviews and set up options.
  initialize: (options) ->
    # No super call here, Backbone’s `initialize` is a no-op.

    # Initialize subviews.
    @subviews = []
    @subviewsByName = {}

    # Register all exposed regions.
    @publishEvent '!region:register', this if @regions?

    # Call `afterInitialize` if `initialize` was not wrapped.
    unless @initializeIsWrapped
      @afterInitialize()

  # This method is called after a specific `initialize` of a derived class.
  afterInitialize: ->
    # Render automatically if set by options or instance property.
>>>>>>> d196bcea
    @render() if @autoRender

  # User input event handling
  # -------------------------

  # Event handling using event delegation
  # Register a handler for a specific event type
  # For the whole view:
  #   delegate(eventName, handler)
  #   e.g.
  #   @delegate('click', @clicked)
  # For an element in the passing a selector:
  #   delegate(eventName, selector, handler)
  #   e.g.
  #   @delegate('click', 'button.confirm', @confirm)
  delegate: (eventName, second, third) ->
    if typeof eventName isnt 'string'
      throw new TypeError 'View#delegate: first argument must be a string'

    if arguments.length is 2
      handler = second
    else if arguments.length is 3
      selector = second
      if typeof selector isnt 'string'
        throw new TypeError 'View#delegate: ' +
          'second argument must be a string'
      handler = third
    else
      throw new TypeError 'View#delegate: ' +
        'only two or three arguments are allowed'

    if typeof handler isnt 'function'
      throw new TypeError 'View#delegate: ' +
        'handler argument must be function'

    # Add an event namespace, bind handler it to view.
    list = _.map eventName.split(' '), (event) => "#{event}.delegate#{@cid}"
    events = list.join(' ')
    bound = _.bind handler, this
    @$el.on events, (selector or null), bound

    # Return the bound handler.
    bound

  # Copy of original backbone method without `undelegateEvents` call.
  _delegateEvents: (events) ->
    # Call Backbone.delegateEvents on all superclasses events.
    for key, value of events
      handler = if typeof value is 'function' then value else this[value]
      throw new Error "Method '#{handler}' does not exist" unless handler
      match = key.match /^(\S+)\s*(.*)$/
      eventName = "#{match[1]}.delegateEvents#{@cid}"
      selector = match[2]
      bound = _.bind handler, this
      @$el.on eventName, (selector or null), bound
    return

  # Override Backbones method to combine the events
  # of the parent view if it exists.
  delegateEvents: (events) ->
    @undelegateEvents()
    if events
      @_delegateEvents events
      return
    for classEvents in utils.getAllPropertyVersions this, 'events'
      if typeof classEvents is 'function'
        throw new TypeError 'View#delegateEvents: functions are not supported'
      @_delegateEvents classEvents
    return

  # Remove all handlers registered with @delegate.
  undelegate: ->
    @$el.unbind ".delegate#{@cid}"

  # Handle declarative event bindings from `listen`
  delegateListeners: ->
    return unless @listen

    # Walk all `listen` hashes in the prototype chain.
    for version in utils.getAllPropertyVersions this, 'listen'
      for key, method of version
        # Get the method, ensure it is a function.
        if typeof method isnt 'function'
          method = this[method]
        if typeof method isnt 'function'
          throw new Error 'View#delegateListeners: ' +
            "#{method} must be function"

        # Split event name and target.
        [eventName, target] = key.split ' '
        @delegateListener eventName, target, method

    return

  delegateListener: (eventName, target, callback) ->
    if target in ['model', 'collection']
      prop = this[target]
      @listenTo prop, eventName, callback if prop
    else if target is 'mediator'
      @subscribeEvent eventName, callback
    else if not target
      @on eventName, callback, this

    return

  # Region management
  # -----------------

  # Functionally register a single region.
  registerRegion: (selector, name) ->
    @publishEvent '!region:register', this, name, selector

  # Functionally unregister a single region by name.
  unregisterRegion: (name) ->
    @publishEvent '!region:unregister', this, name

  # Unregister all regions; called upon view disposal.
  unregisterAllRegions: ->
    @publishEvent '!region:unregister', this

  # Subviews
  # --------

  # Getting or adding a subview.
  subview: (name, view) ->
    if name and view
      # Add the subview, ensure it’s unique.
      @removeSubview name
      @subviews.push view
      @subviewsByName[name] = view
      view
    else if name
      # Get and return the subview by the given name.
      @subviewsByName[name]

  # Removing a subview.
  removeSubview: (nameOrView) ->
    return unless nameOrView

    if typeof nameOrView is 'string'
      # Name given, search for a subview by name.
      name = nameOrView
      view = @subviewsByName[name]
    else
      # View instance given, search for the corresponding name.
      view = nameOrView
      for otherName, otherView of @subviewsByName
        if view is otherView
          name = otherName
          break

    # Break if no view and name were found.
    return unless name and view and view.dispose

    # Dispose the view.
    view.dispose()

    # Remove the subview from the lists.
    index = _(@subviews).indexOf(view)
    @subviews.splice index, 1 if index > -1
    delete @subviewsByName[name]

  # Rendering
  # ---------

  # Get the model/collection data for the templating function
  # Uses optimized Chaplin serialization if available.
  getTemplateData: ->
    data = if @model
      utils.serialize @model
    else if @collection
      {items: utils.serialize(@collection), length: @collection.length}
    else
      {}

    source = @model or @collection
    if source
      # If the model/collection is a Deferred, add a `resolved` flag,
      # but only if it’s not present yet.
      if typeof source.state is 'function' and not ('resolved' of data)
        data.resolved = source.state() is 'resolved'

      # If the model/collection is a SyncMachine, add a `synced` flag,
      # but only if it’s not present yet.
      if typeof source.isSynced is 'function' and not ('synced' of data)
        data.synced = source.isSynced()

    data

  # Returns the compiled template function.
  getTemplateFunction: ->
    # Chaplin doesn’t define how you load and compile templates in order to
    # render views. The example application uses Handlebars and RequireJS
    # to load and compile templates on the client side. See the derived
    # View class in the
    # [example application](https://github.com/chaplinjs/facebook-example).
    #
    # If you precompile templates to JavaScript functions on the server,
    # you might just return a reference to that function.
    # Several precompilers create a global `JST` hash which stores the
    # template functions. You can get the function by the template name:
    # JST[@templateName]
    throw new Error 'View#getTemplateFunction must be overridden'

  # Main render function.
  # This method is bound to the instance in the constructor (see above)
  render: ->
    # Do not render if the object was disposed
    # (render might be called as an event handler which wasn’t
    # removed correctly).
    return false if @disposed

    templateFunc = @getTemplateFunction()
    if typeof templateFunc is 'function'

      # Call the template function passing the template data.
      html = templateFunc @getTemplateData()

      # Replace HTML
      # ------------

      # This is a workaround for an apparent issue with jQuery 1.7’s
      # innerShiv feature. Using @$el.html(html) caused issues with
      # HTML5-only tags in IE7 and IE8.
      @$el.empty().append html

    # Call `afterRender` if `render` was not wrapped.
    @afterRender() unless @renderIsWrapped

    # Return the view.
    this

  # This method is called after a specific `render` of a derived class.
  afterRender: ->
    # Attempt to bind this view to its named region.
    @publishEvent '!region:show', @region, this if @region?

    # Automatically append to DOM if the container element is set.
    if @container
      # Append the view to the DOM.
      $(@container)[@containerMethod] @el
      # Trigger an event.
      @trigger 'addedToDOM'

  # Disposal
  # --------

  disposed: false

  dispose: ->
    return if @disposed

<<<<<<< HEAD
    # Dispose subviews
=======
    throw new Error('Your `initialize` method must include a super call to
      Chaplin `initialize`') unless @subviews?

    # Unregister all regions.
    @unregisterAllRegions()

    # Dispose subviews.
>>>>>>> d196bcea
    subview.dispose() for subview in @subviews

    # Unbind handlers of global events.
    @unsubscribeAllEvents()

    # Unbind all referenced handlers.
    @stopListening()

    # Remove all event handlers on this module.
    @off()

    # Remove the topmost element from DOM. This also removes all event
    # handlers from the element and all its children.
    @$el.remove()

    # Remove element references, options,
    # model/collection references and subview lists.
    properties = [
      'el', '$el',
      'options', 'model', 'collection',
      'subviews', 'subviewsByName',
      '_callbacks'
    ]
    delete this[prop] for prop in properties

    # Finished.
    @disposed = true

    # You’re frozen when your heart’s not open.
    Object.freeze? this<|MERGE_RESOLUTION|>--- conflicted
+++ resolved
@@ -69,19 +69,11 @@
   stale: false
 
   constructor: (options) ->
-<<<<<<< HEAD
-    # Copy some options to instance properties
+    # Copy some options to instance properties.
     if options
       _(this).extend _.pick options, [
-        'autoRender', 'container', 'containerMethod'
+        'autoRender', 'container', 'containerMethod', 'region'
       ]
-=======
-    # Wrap `initialize` so `afterInitialize` is called afterwards
-    # Only wrap if there is an overriding method, otherwise we
-    # can call the `after-` method directly.
-    unless @initialize is View::initialize
-      utils.wrapMethod this, 'initialize'
->>>>>>> d196bcea
 
     # Wrap `render` so `afterRender` is called afterwards.
     if @render is View::render
@@ -89,18 +81,6 @@
     else
       utils.wrapMethod this, 'render'
 
-<<<<<<< HEAD
-    # Initialize subviews
-    @subviews = []
-    @subviewsByName = {}
-=======
-    # Copy some options to instance properties.
-    if options
-      _(this).extend _.pick options, [
-        'autoRender', 'container', 'containerMethod', 'region'
-      ]
->>>>>>> d196bcea
-
     # Call Backbone’s constructor.
     super
 
@@ -113,14 +93,6 @@
     @listenTo @model, 'dispose', @dispose if @model
     @listenTo @collection, 'dispose', @dispose if @collection
 
-<<<<<<< HEAD
-    # Render automatically if set by options or instance property
-=======
-  # Inheriting classes must call `super` in their `initialize` method to
-  # properly inflate subviews and set up options.
-  initialize: (options) ->
-    # No super call here, Backbone’s `initialize` is a no-op.
-
     # Initialize subviews.
     @subviews = []
     @subviewsByName = {}
@@ -128,14 +100,7 @@
     # Register all exposed regions.
     @publishEvent '!region:register', this if @regions?
 
-    # Call `afterInitialize` if `initialize` was not wrapped.
-    unless @initializeIsWrapped
-      @afterInitialize()
-
-  # This method is called after a specific `initialize` of a derived class.
-  afterInitialize: ->
     # Render automatically if set by options or instance property.
->>>>>>> d196bcea
     @render() if @autoRender
 
   # User input event handling
@@ -388,9 +353,6 @@
   dispose: ->
     return if @disposed
 
-<<<<<<< HEAD
-    # Dispose subviews
-=======
     throw new Error('Your `initialize` method must include a super call to
       Chaplin `initialize`') unless @subviews?
 
@@ -398,7 +360,6 @@
     @unregisterAllRegions()
 
     # Dispose subviews.
->>>>>>> d196bcea
     subview.dispose() for subview in @subviews
 
     # Unbind handlers of global events.
