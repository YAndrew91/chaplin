--- conflicted
+++ resolved
@@ -1,277 +1,3 @@
-<<<<<<< HEAD
-define [
-  'underscore'
-  'backbone'
-  'chaplin/lib/utils'
-  'chaplin/lib/event_broker'
-  'chaplin/models/model'
-  'chaplin/models/collection'
-], (_, Backbone, utils, EventBroker, Model, Collection) ->
-  'use strict'
-
-  # Shortcut to access the DOM manipulation library
-  $ = Backbone.$
-
-  class View extends Backbone.View
-
-    # Mixin an EventBroker
-    _(@prototype).extend EventBroker
-
-    # Automatic rendering
-    # -------------------
-
-    # Flag whether to render the view automatically on initialization.
-    # As an alternative you might pass a `render` option to the constructor.
-    autoRender: false
-
-    # Automatic inserting into DOM
-    # ----------------------------
-
-    # View container element
-    # Set this property in a derived class to specify the container element.
-    # Normally this is a selector string but it might also be an element or
-    # jQuery object.
-    # The view is automatically inserted into the container when it’s rendered.
-    # As an alternative you might pass a `container` option to the constructor.
-    container: null
-
-    # Method which is used for adding the view to the DOM
-    # Like jQuery’s `html`, `prepend`, `append`, `after`, `before` etc.
-    containerMethod: 'append'
-
-    # Subviews
-    # --------
-
-    # List of subviews
-    subviews: null
-    subviewsByName: null
-
-    constructor: (options) ->
-      # Wrap `initialize` so `afterInitialize` is called afterwards
-      # Only wrap if there is an overriding method, otherwise we
-      # can call the `after-` method directly
-      unless @initialize is View::initialize
-        utils.wrapMethod this, 'initialize'
-
-      # Wrap `render` so `afterRender` is called afterwards
-      if @render is View::render
-        @render = _(@render).bind this
-      else
-        utils.wrapMethod this, 'render'
-
-      # Copy some options to instance properties
-      if options
-        _(this).extend _.pick options, ['autoRender', 'container', 'containerMethod']
-
-      # Call Backbone’s constructor
-      super
-
-    # Inheriting classes must call `super` in their `initialize` method to
-    # properly inflate subviews and set up options
-    initialize: (options) ->
-      # No super call here, Backbone’s `initialize` is a no-op
-
-      # Initialize subviews
-      @subviews = []
-      @subviewsByName = {}
-
-      # Add ability to use declarative bindings for models, collections etc.
-      @_delegateEntityEvents()
-
-      # Listen for disposal of the model or collection.
-      # If the model is disposed, automatically dispose the associated view
-      @listenTo @model, 'dispose', @dispose if @model
-      @listenTo @collection, 'dispose', @dispose if @collection
-
-      # Call `afterInitialize` if `initialize` was not wrapped
-      unless @initializeIsWrapped
-        @afterInitialize()
-
-    # This method is called after a specific `initialize` of a derived class
-    afterInitialize: ->
-      # Render automatically if set by options or instance property
-      @render() if @autoRender
-
-    # User input event handling
-    # -------------------------
-
-    # Event handling using event delegation
-    # Register a handler for a specific event type
-    # For the whole view:
-    #   delegate(eventType, handler)
-    #   e.g.
-    #   @delegate('click', @clicked)
-    # For an element in the passing a selector:
-    #   delegate(eventType, selector, handler)
-    #   e.g.
-    #   @delegate('click', 'button.confirm', @confirm)
-    delegate: (eventType, second, third) ->
-      if typeof eventType isnt 'string'
-        throw new TypeError 'View#delegate: first argument must be a string'
-
-      if arguments.length is 2
-        handler = second
-      else if arguments.length is 3
-        selector = second
-        if typeof selector isnt 'string'
-          throw new TypeError 'View#delegate: ' +
-            'second argument must be a string'
-        handler = third
-      else
-        throw new TypeError 'View#delegate: ' +
-          'only two or three arguments are allowed'
-
-      if typeof handler isnt 'function'
-        throw new TypeError 'View#delegate: ' +
-          'handler argument must be function'
-
-      # Add an event namespace
-      list = ("#{event}.delegate#{@cid}" for event in eventType.split(' '))
-      events = list.join(' ')
-
-      # Bind the handler to the view
-      handler = _(handler).bind(this)
-
-      if selector
-        # Register handler
-        @$el.on events, selector, handler
-      else
-        # Register handler
-        @$el.on events, handler
-
-      # Return the bound handler
-      handler
-
-    # Copy of original backbone method without `undelegateEvents` call.
-    _delegateEvents: (events) ->
-      # Call Backbone.delegateEvents on all superclasses events.
-      return unless events or (events = getValue(this, 'events'))
-      for key of events
-        method = events[key]
-        method = this[method] unless _.isFunction(method)
-        unless method
-          throw new Error("Method '#{events[key]}' does not exist")
-        match = key.match(/^(\S+)\s*(.*)$/)
-        eventName = match[1]
-        selector = match[2]
-        method = _.bind(method, this)
-        eventName += ".delegateEvents#{@cid}"
-        if selector is ''
-          @$el.bind eventName, method
-        else
-          @$el.delegate selector, eventName, method
-
-    # Override Backbones method to combine the events
-    # of the parent view if it exists.
-    delegateEvents: ->
-      @undelegateEvents()
-      for events in utils.getAllPropertyVersions this, 'events'
-        @_delegateEvents events
-      return
-
-    # Remove all handlers registered with @delegate.
-    undelegate: ->
-      @$el.unbind ".delegate#{@cid}"
-
-    # Declarative callback to register entity events.
-    delegateListener: (event, target, callback) ->
-      if target is ':el'
-        # Special target that refers to ourself, bind the event on ourself.
-        @on event, callback
-
-      else if target
-        # Does this target exist? Ignore the bind if it doesn't.
-        method = this[target]
-        @listenTo method, event, callback if method?
-
-      else
-        # No target; subscribe to it
-        @subscribeEvent event, callback
-
-    # Declarative handling of `listen`.
-    _delegateEntityEvents: ->
-      return unless this.listen?
-      for version in utils.getAllPropertyVersions this, 'listen'
-        for event, method of version
-          # Grab the method name; ensure it is a function, but allow methods
-          # to be declared in the hash.
-          method = this[method] unless _.isFunction method
-          if typeof method isnt 'function'
-            console.log this, methodName, method
-            throw new Error 'View#_delegateEntityEvents: ' +
-              "#{method} must be function"
-
-          # Break apart the event name.
-          segments = event.split(' ')
-          name = if segments.length > 1 then segments.pop() else null
-          eventName = segments.join(' ')
-
-          # Delegate to the listener method to register the entity event
-          @delegateListener eventName, name, method
-
-    # Subviews
-    # --------
-
-    # Getting or adding a subview
-    subview: (name, view) ->
-      if name and view
-        # Add the subview, ensure it’s unique
-        @removeSubview name
-        @subviews.push view
-        @subviewsByName[name] = view
-        view
-      else if name
-        # Get and return the subview by the given name
-        @subviewsByName[name]
-
-    # Removing a subview
-    removeSubview: (nameOrView) ->
-      return unless nameOrView
-
-      if typeof nameOrView is 'string'
-        # Name given, search for a subview by name
-        name = nameOrView
-        view = @subviewsByName[name]
-      else
-        # View instance given, search for the corresponding name
-        view = nameOrView
-        for otherName, otherView of @subviewsByName
-          if view is otherView
-            name = otherName
-            break
-
-      # Break if no view and name were found
-      return unless name and view and view.dispose
-
-      # Dispose the view
-      view.dispose()
-
-      # Remove the subview from the lists
-      index = _(@subviews).indexOf(view)
-      if index > -1
-        @subviews.splice index, 1
-      delete @subviewsByName[name]
-
-    # Rendering
-    # ---------
-
-    # Get the model/collection data for the templating function
-    # Uses optimized Chaplin serialization if available.
-    getTemplateData: ->
-      templateData = if @model
-        if @model instanceof Model
-          @model.serialize()
-        else
-          utils.beget @model.attributes
-      else if @collection
-        # Collection: Serialize all models.
-        items = if @collection instanceof Collection
-          @collection.serialize()
-        else
-          @collection.map (model) ->
-            utils.beget model.attributes
-        {items}
-=======
 'use strict'
 
 _ = require 'underscore'
@@ -346,6 +72,9 @@
     # Initialize subviews
     @subviews = []
     @subviewsByName = {}
+
+    # Add ability to use declarative bindings for models, collections etc.
+    @_delegateEntityEvents()
 
     # Listen for disposal of the model or collection.
     # If the model is disposed, automatically dispose the associated view
@@ -425,7 +154,6 @@
       eventName += ".delegateEvents#{@cid}"
       if selector is ''
         @$el.on eventName, bound
->>>>>>> f3186c26
       else
         @$el.on eventName, selector, bound
 
@@ -443,6 +171,42 @@
   # Remove all handlers registered with @delegate.
   undelegate: ->
     @$el.unbind ".delegate#{@cid}"
+
+  # Declarative callback to register entity events.
+  delegateListener: (event, target, callback) ->
+    if target is ':el'
+      # Special target that refers to ourself, bind the event on ourself.
+      @on event, callback
+
+    else if target
+      # Does this target exist? Ignore the bind if it doesn't.
+      method = this[target]
+      @listenTo method, event, callback if method?
+
+    else
+      # No target; subscribe to it
+      @subscribeEvent event, callback
+
+  # Declarative handling of `listen`.
+  _delegateEntityEvents: ->
+    return unless this.listen?
+    for version in utils.getAllPropertyVersions this, 'listen'
+      for event, method of version
+        # Grab the method name; ensure it is a function, but allow methods
+        # to be declared in the hash.
+        method = this[method] unless _.isFunction method
+        if typeof method isnt 'function'
+          console.log this, methodName, method
+          throw new Error 'View#_delegateEntityEvents: ' +
+            "#{method} must be function"
+
+        # Break apart the event name.
+        segments = event.split(' ')
+        name = if segments.length > 1 then segments.pop() else null
+        eventName = segments.join(' ')
+
+        # Delegate to the listener method to register the entity event
+        @delegateListener eventName, name, method
 
   # Subviews
   # --------
