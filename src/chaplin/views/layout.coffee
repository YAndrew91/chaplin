define [
  'jquery'
  'underscore'
  'backbone'
  'chaplin/lib/utils'
  'chaplin/lib/event_broker'
], ($, _, Backbone, utils, EventBroker) ->
  'use strict'

  class Layout # This class does not extend View

    # Borrow the static extend method from Backbone
    @extend = Backbone.Model.extend

    # Mixin an EventBroker
    _(@prototype).extend EventBroker

    # The site title used in the document title
    # This should be set in your app-specific Application class
    # and passed as an option
    title: ''

    # An hash to register events, like in Backbone.View
    # It is only meant for events that are app-wide
    # independent from any view
    events: {}

    # Register @el, @$el and @cid for delegating events
    el: document
    $el: $(document)
    cid: 'chaplin-layout'

    constructor: ->
      @initialize arguments...

    initialize: (options = {}) ->
      @title = options.title
      @settings = _(options).defaults
<<<<<<< HEAD
        titleTemplate: _.template("<%= subtitle %> \u2013 <%= title %>")
        openExternalToBlank: true
        routeLinks: 'a'
        skipRouting: '.noscript'
=======
        routeLinks: true
        # Per default, jump to the top of the page
>>>>>>> 557fad13
        scrollTo: [0, 0]

      @subscribeEvent 'beforeControllerDispose', @hideOldView
      @subscribeEvent 'startupController', @showNewView
      @subscribeEvent 'startupController', @adjustTitle

      # Set the app link routing
      if @settings.routeLinks
        @initLinkRouting()

      # Set app wide event handlers
      @delegateEvents()


    # Take (un)delegateEvents from Backbone
    # -------------------------------------
    delegateEvents: Backbone.View::delegateEvents
    undelegateEvents: Backbone.View::undelegateEvents


    # Controller startup and disposal
    # -------------------------------

    # Handler for the global beforeControllerDispose event
    hideOldView: (controller) ->
      # Reset the scroll position
      scrollTo = @settings.scrollTo
      if scrollTo
        window.scrollTo scrollTo[0], scrollTo[1]

      # Hide the current view
      view = controller.view
      if view
        view.$el.css 'display', 'none'

    # Handler for the global startupController event
    # Show the new view
    showNewView: (context) ->
      view = context.controller.view
      if view
        view.$el.css display: 'block', opacity: 1, visibility: 'visible'

    # Handler for the global startupController event
    # Change the document title to match the new controller
    # Get the title from the title property of the current controller
    adjustTitle: (context) ->
      title = @title or ''
      subtitle = context.controller.title or ''
      title = @settings.titleTemplate {title, subtitle}

      # Internet Explorer < 9 workaround
      setTimeout (-> document.title = title), 50


    # Automatic routing of internal links
    # -----------------------------------

    initLinkRouting: ->
      if @settings.routeLinks
        $(document).on 'click', @settings.routeLinks, _.bind(@openLink, this)

    stopLinkRouting: ->
      if @settings.routeLinks
        $(document).off 'click', @settings.routeLinks

    # Handle all clicks on A elements and try to route them internally
    openLink: (event) ->
      return if utils.modifierKeyPressed(event)

      el = event.currentTarget
      $el = $(el)
<<<<<<< HEAD
      href = el.getAttribute('href') or $(el).data('href') or null
      target = $(el).attr('target')


      # Link test ---------------
      skipRouting = @settings.skipRouting
      if typeof skipRouting is 'function'
        skipRouting = skipRouting(href)
      else if typeof skipRouting is 'string'
        skipRouting = $el.is(skipRouting)
      else
        skipRouting = skipRouting

      return if href is null or
                href is '' or
                href.charAt(0) is '#' or
                target is '_blank' or
                skipRouting


      # External link -----------
      currentHostname = location.hostname.replace('.', '\\.')
      external = not ///#{currentHostname}$///i.test(el.hostname)

      if external
        if @settings.openExternalToBlank
          event.preventDefault() and window.open el.href

=======
      href = $el.attr 'href'
      protocol = el.protocol

      protocolIsExternal = if protocol
        protocol not in ['http:', 'https:', 'file:']
      else
        false

      # Ignore external URLs.
      # Technically an empty string is a valid relative URL
      # but it doesn’t make sense to route it.')
      return if href is undefined or
        href is '' or
        href.charAt(0) is '#' or
        protocolIsExternal or
        $el.attr('target') is '_blank' or
        $el.attr('rel') is 'external' or
        $el.hasClass('noscript')

      # Is it an external link?
      internal = el.hostname is '' or location.hostname is el.hostname
      unless internal
        # Open external links normally
        # You might want to enforce opening in a new tab here:
        #event.preventDefault()
        #window.open el.href
>>>>>>> 557fad13
        return


      # Internal link -----------
      if el.nodeName is 'A'
        path = el.pathname + el.search                  # path + query string
        path = "/#{path}" if path.charAt(0) isnt '/'    # starting '/' for IE8
        callback = (routed) -> event.preventDefault() if routed
      else
        path = href
        callback = (routed) -> if routed then event.preventDefault() else location.href = path

      # Pass to the router, try to route internally
<<<<<<< HEAD
      mediator.publish '!router:route', path, callback
=======
      @publishEvent '!router:route', path, (routed) ->
        # Prevent default handling if the URL could be routed
        event.preventDefault() if routed
        # Otherwise navigate to the URL normally

    # Not only A elements might act as internal links,
    # every element might have:
    # class="go-to" data-href="/something"
    goToHandler: (event) =>
      el = event.currentTarget
>>>>>>> 557fad13

      # mediator.publish '!router:route', path, (routed) ->
      #   event.preventDefault() if routed


<<<<<<< HEAD
=======
      # Pass to the router, try to route internally
      @publishEvent '!router:route', path, (routed) ->
        if routed
          # Prevent default handling if the URL could be routed
          event.preventDefault()
        else
          # Navigate to the URL normally
          location.href = path
>>>>>>> 557fad13

    # Disposal
    # --------

    disposed: false

    dispose: ->
      return if @disposed

      @stopLinkRouting()
      @unsubscribeAllEvents()
      @undelegateEvents()

      delete @title

      @disposed = true

      # You’re frozen when your heart’s not open
      Object.freeze? this<|MERGE_RESOLUTION|>--- conflicted
+++ resolved
@@ -15,7 +15,7 @@
     # Mixin an EventBroker
     _(@prototype).extend EventBroker
 
-    # The site title used in the document title
+    # The site title used in the document title.
     # This should be set in your app-specific Application class
     # and passed as an option
     title: ''
@@ -36,15 +36,11 @@
     initialize: (options = {}) ->
       @title = options.title
       @settings = _(options).defaults
-<<<<<<< HEAD
         titleTemplate: _.template("<%= subtitle %> \u2013 <%= title %>")
-        openExternalToBlank: true
-        routeLinks: 'a'
+        openExternalToBlank: false
+        routeLinks: 'a, .go-to'
         skipRouting: '.noscript'
-=======
-        routeLinks: true
         # Per default, jump to the top of the page
->>>>>>> 557fad13
         scrollTo: [0, 0]
 
       @subscribeEvent 'beforeControllerDispose', @hideOldView
@@ -53,17 +49,15 @@
 
       # Set the app link routing
       if @settings.routeLinks
-        @initLinkRouting()
+        @startLinkRouting()
 
       # Set app wide event handlers
       @delegateEvents()
-
 
     # Take (un)delegateEvents from Backbone
     # -------------------------------------
     delegateEvents: Backbone.View::delegateEvents
     undelegateEvents: Backbone.View::undelegateEvents
-
 
     # Controller startup and disposal
     # -------------------------------
@@ -98,124 +92,78 @@
       # Internet Explorer < 9 workaround
       setTimeout (-> document.title = title), 50
 
-
     # Automatic routing of internal links
     # -----------------------------------
 
-    initLinkRouting: ->
+    startLinkRouting: ->
       if @settings.routeLinks
-        $(document).on 'click', @settings.routeLinks, _.bind(@openLink, this)
+        $(document).on 'click', @settings.routeLinks, @openLink
 
     stopLinkRouting: ->
       if @settings.routeLinks
         $(document).off 'click', @settings.routeLinks
 
     # Handle all clicks on A elements and try to route them internally
-    openLink: (event) ->
+    openLink: (event) =>
       return if utils.modifierKeyPressed(event)
 
       el = event.currentTarget
       $el = $(el)
-<<<<<<< HEAD
-      href = el.getAttribute('href') or $(el).data('href') or null
-      target = $(el).attr('target')
+      isAnchor = el.nodeName is 'A'
 
+      # Get the href and perform checks on it
+      href = $el.attr('href') or $el.data('href') or null
 
-      # Link test ---------------
-      skipRouting = @settings.skipRouting
-      if typeof skipRouting is 'function'
-        skipRouting = skipRouting(href)
-      else if typeof skipRouting is 'string'
-        skipRouting = $el.is(skipRouting)
-      else
-        skipRouting = skipRouting
+      # Basic href checks
+      return if href is null or href is undefined or
+        # Technically an empty string is a valid relative URL
+        # but it doesn’t make sense to route it.
+        href is '' or
+        # Exclude fragment links
+        href.charAt(0) is '#'
 
-      return if href is null or
-                href is '' or
-                href.charAt(0) is '#' or
-                target is '_blank' or
-                skipRouting
-
-
-      # External link -----------
-      currentHostname = location.hostname.replace('.', '\\.')
-      external = not ///#{currentHostname}$///i.test(el.hostname)
-
-      if external
-        if @settings.openExternalToBlank
-          event.preventDefault() and window.open el.href
-
-=======
-      href = $el.attr 'href'
-      protocol = el.protocol
-
-      protocolIsExternal = if protocol
-        protocol not in ['http:', 'https:', 'file:']
-      else
-        false
-
-      # Ignore external URLs.
-      # Technically an empty string is a valid relative URL
-      # but it doesn’t make sense to route it.')
-      return if href is undefined or
-        href is '' or
-        href.charAt(0) is '#' or
-        protocolIsExternal or
+      # Checks for A elements
+      return if isAnchor and (
+        # Exclude links marked as external
         $el.attr('target') is '_blank' or
         $el.attr('rel') is 'external' or
-        $el.hasClass('noscript')
+        # Exclude links to non-HTTP ressources
+        el.protocol not in ['http:', 'https:', 'file:']
+      )
 
-      # Is it an external link?
-      internal = el.hostname is '' or location.hostname is el.hostname
+      # Apply skipRouting option
+      skipRouting = @settings.skipRouting
+      type = typeof skipRouting
+      return if type is 'function' and not skipRouting(href, el) or
+        type is 'string' and $el.is skipRouting
+
+      # Handle external links
+      internal = not isAnchor or el.hostname in [location.hostname, '']
       unless internal
-        # Open external links normally
-        # You might want to enforce opening in a new tab here:
-        #event.preventDefault()
-        #window.open el.href
->>>>>>> 557fad13
+        if @settings.openExternalToBlank
+          # Open external links normally in a new tab
+          event.preventDefault()
+          window.open el.href
         return
 
-
-      # Internal link -----------
-      if el.nodeName is 'A'
-        path = el.pathname + el.search                  # path + query string
-        path = "/#{path}" if path.charAt(0) isnt '/'    # starting '/' for IE8
-        callback = (routed) -> event.preventDefault() if routed
+      if isAnchor
+        # Get the path with query string
+        path = el.pathname + el.search
+        # Leading slash for IE8
+        path = "/#{path}" if path.charAt(0) isnt '/'
       else
         path = href
-        callback = (routed) -> if routed then event.preventDefault() else location.href = path
 
-      # Pass to the router, try to route internally
-<<<<<<< HEAD
-      mediator.publish '!router:route', path, callback
-=======
+      # Pass to the router, try to route the path internally
       @publishEvent '!router:route', path, (routed) ->
         # Prevent default handling if the URL could be routed
-        event.preventDefault() if routed
-        # Otherwise navigate to the URL normally
+        if routed
+          event.preventDefault()
+        else unless isAnchor
+          location.href = path
+        return
 
-    # Not only A elements might act as internal links,
-    # every element might have:
-    # class="go-to" data-href="/something"
-    goToHandler: (event) =>
-      el = event.currentTarget
->>>>>>> 557fad13
-
-      # mediator.publish '!router:route', path, (routed) ->
-      #   event.preventDefault() if routed
-
-
-<<<<<<< HEAD
-=======
-      # Pass to the router, try to route internally
-      @publishEvent '!router:route', path, (routed) ->
-        if routed
-          # Prevent default handling if the URL could be routed
-          event.preventDefault()
-        else
-          # Navigate to the URL normally
-          location.href = path
->>>>>>> 557fad13
+      return
 
     # Disposal
     # --------
