define [
  'underscore'
<<<<<<< HEAD
  'chaplin/mediator'
  'chaplin/lib/subscriber'
], (_, mediator, Subscriber) ->
=======
  'backbone'
  'chaplin/lib/subscriber'
], (_, Backbone, Subscriber) ->
>>>>>>> c272bf4d
  'use strict'

  class Controller

    # Borrow the static extend method from Backbone
    @extend = Backbone.Model.extend

    # Mixin a Subscriber
    _(@prototype).extend Subscriber

    view: null
    currentId: null

    # Internal flag which stores whether `redirectTo`
    # was called in the current action
    redirected: false

    # You should set a `title` property and a `historyURL` property or method
    # on the derived controller. Like this:
    # title: 'foo'
    # historyURL: 'foo'
    # historyURL: ->

    constructor: ->
      @initialize arguments...

    initialize: ->
      # Empty per default

    # Redirection
    # -----------

    redirectTo: (arg1, action, params) ->
      @redirected = true
      if arguments.length is 1
        # URL was passed, try to route it
        mediator.publish '!router:route', arg1, (routed) ->
          unless routed
            throw new Error 'Controller#redirectTo: no route matched'
      else
        # Assume controller and action names were passed
        mediator.publish '!startupController', arg1, action, params

    # Disposal
    # --------

    disposed: false

    dispose: ->
      return if @disposed

      # Dispose and delete all members which are disposable
      for own prop of this
        obj = this[prop]
        if obj and typeof obj.dispose is 'function'
          obj.dispose()
          delete this[prop]

      # Unbind handlers of global events
      @unsubscribeAllEvents()

      # Remove properties which are not disposable
      properties = ['currentId', 'redirected']
      delete this[prop] for prop in properties

      # Finished
      @disposed = true

      # You're frozen when your heart’s not open
      Object.freeze? this<|MERGE_RESOLUTION|>--- conflicted
+++ resolved
@@ -1,14 +1,9 @@
 define [
   'underscore'
-<<<<<<< HEAD
+  'backbone'
   'chaplin/mediator'
   'chaplin/lib/subscriber'
-], (_, mediator, Subscriber) ->
-=======
-  'backbone'
-  'chaplin/lib/subscriber'
-], (_, Backbone, Subscriber) ->
->>>>>>> c272bf4d
+], (_, Backbone, mediator, Subscriber) ->
   'use strict'
 
   class Controller
