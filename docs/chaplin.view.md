---
layout: default
title: Chaplin.View
module_path: src/chaplin/views/view.coffee
---

Chaplin’s `View` class is a highly extended and adapted Backbone `View`. All views should inherit from this class to avoid repetition.

Views may subscribe to Publish/Subscribe and model/collection events in a manner which allows proper disposal. They have a standard `render` method which renders a template into the view’s root element (`@el`).

The templating function is provided by `getTemplateFunction`. The input data for the template is provided by `getTemplateData`. By default, this method just returns an object which delegates to the model attributes. Views might override the method to process the raw model data for the view.

In addition to Backbone’s `events` hash and the `delegateEvents` method, Chaplin has the `delegate` method to register user input handlers. The declarative `events` hash doesn’t work well for class hierarchies when several `initialize` methods register their own handlers. The programatic approach of `delegate` solves these problems.

Also, `@model.on()` should not be used directly. Backbone has `@listenTo(@model, ...)` which forces the handler context so the handler can be removed automatically on view disposal. When using Backbone’s naked `on`, you have to deregister the handler manually to clear the reference from the model to the view.

## Features and purpose

* Rendering model data using templates in a conventional way
* Robust and memory-safe model binding
* Automatic rendering and appending to the DOM
* Registering regions
* Creating subviews
* Disposal which cleans up all subviews, model bindings and Pub/Sub events

<h2 id="methods">Methods</h2>

<h3 class="module-member" id="initialize">initialize(options)</h3>
* **options (default: empty hash)**
    * `autoRender` see [autoRender](#autoRender)
    * `autoAttach` see [autoAttach](#autoAttach)
    * `container` see [container](#container)
    * `containerMethod` see [containerMethod](#containerMethod)
    * all standard [Backbone constructor options](http://backbonejs.org/#View-constructor) (`model`, `collection`, `el`, `id`, `className`, `tagName` and `attributes`)

  `options` may be specific on the view class or passed to the constructor. Passing in options during instantiation overrides the View prototype's defaults.

  Views must always call `super` from their `initialize` methods. Unlike Backbone's initialize method, Chaplin's initialize is required to create the instance's subviews and listen for model or collection disposal.

## Rendering: getTemplateFunction, render, …

  Your application should provide a standard way of rendering DOM nodes by creating HTML from templates and template data. Chaplin provides `getTemplateFunction` and `getTemplateData` for this purpose.

  Set [`autoRender`](#autoRender) to true to enable rendering upon View instantiation. If [`autoAttach`](#autoAttach) is enabled, this will automatically append to the view to a [`container`](#container). The method of appending can be overridden using the [`containerMethod`](#containerMethod) property (to `html`, `before`, `prepend`, etc).

<h3 class="module-member" id="getTemplateFunction">getTemplateFunction()</h3>
* **function (throws error if not overriden)**

  Core method that returns the compiled template function. Usually set application-wide in a base view class.

  A common implementation will take a passed in `template` string and return a compiled template function (e.g. a Handlebars or Underscore template function).

<<<<<<< HEAD
```coffeescript
=======
  A common implementation will take a passed in `template` string and return
  a compiled template function (e.g. a Handlebars or Underscore template function).

```coffeescript
# CoffeeScript
>>>>>>> 83127dc9
@template = require 'templates/comment_view'
```
```javascript
// JavaScript
this.template = require('templates/comment_view');
```

or if using templates in the DOM

```coffeescript
@template = $('#comment_view_template').html()
```
```javascript
// JavaScript
this.template = $('#comment_view_template').html();
```

if using Handlebars

```coffeescript
getTemplateFunction: ->
  Handlebars.compile @template
```
```javascript
// JavaScript
getTemplateFunction: function() {
  return Handlebars.compile(this.template);
}
```

or if using underscore templates

```coffeescript
getTemplateFunction: ->
  _.template @template
```
```javascript
// JavaScript
getTemplateFunction: function() {
  return _.template(this.template);
}
```

  Packages like [Brunch With Chaplin](https://github.com/paulmillr/brunch-with-chaplin) precompile the template functions to improve application performance


<h3 class="module-member" id="getTemplateData">getTemplateData()</h3>
* **function that returns Object (throws error if not overriden)**

  Empty method which returns the prepared model data for the template. Should be overriden by inheriting classes (often from model data).

```coffeescript
getTemplateData: ->
  @model.attributes

...

getTemplateData: ->
  title: 'Winnetou', author: 'Karl May'

```

```javascript
getTemplateData: function() {
  return this.model.attributes;
}

...

getTemplateData: function() {
  return {title: 'Winnetou', author: 'Karl May'};
}
```

  often overriden in a base model class to intelligently pick out attributes

<h3 class="module-member" id="render">render</h3>
  By default calls the `templateFunction` with the `templateData` and sets the html of the `$el`. Can be overriden in your base view if needed, though should be suitable for the majority of cases.

<h3 class="module-member" id="attach">attach</h3>
  Attach is called after the prototype chain has completed for View#render. It attaches the View to its `container` element and fires an `addedToDOM` event at the view on success.

## Options for auto-rendering and DOM appending

<h3 class="module-member" id="autoRender">autoRender</h3>
* **Boolean, default: false**

  Specifies whether the View's `render` method should be called automatically when a view is instantiated.

<h3 class="module-member" id="autoAttach">autoAttach</h3>
* **Boolean, default: true**

  Specifies whether the View's `attach` method should be called automatically after `render` was called.

<h3 class="module-member" id="container">container</h3>
* **jQuery object, selector string, or element, default: null**

  A container element into which the view’s element will be rendered. This may be an DOM element, a jQuery object or a selector string. In the latter case the container must already exist in the DOM.

  Set this property in a derived class to specify the container element. As an alternative you might pass a `container` option to the constructor.

  When the `container` is set and [`autoAttach`](#autoAttach) is true, the view is automatically inserted into the container when it’s rendered (using the [`attach`](#attach) method).

  A container is often an empty element within a parent view.

<h3 class="module-member" id="containerMethod">containerMethod</h3>
* **String, jQuery object method (default: 'append')**

  Method which is used for adding the view to the DOM via the `container` element. (Like jQuery’s `html`, `prepend`, `append`, `after`, `before` etc.)

## Event delegation

<h3 class="module-member" id="listen">listen</h3>
* **Object**

  Property that contains declarative event bindings to non-DOM listeners. Just like [Backbone.View#events](http://backbonejs.org/#View), but for models/collections/mediator etc.

```coffeescript
class SomeView extends View
  listen:
    # Listen to view events with @on.
    'eventName': 'methodName'
    # Same as @listenTo @model, 'change:foo', this[methodName].
    'change:foo model': 'methodName'
    # Same as @listenTo @collection, 'reset', this[methodName].
    'reset collection': 'methodName'
    # Same as @subscribeEvent 'pubSubEvent', this[methodName].
    'pubSubEvent mediator': 'methodName'
    # The value can also be a function.
    'eventName': -> alert 'Hello!'
```

```javascript
// JavaScript
var SomeView = View.extend({
  listen: {
    // Listen to view events with @on.
    'eventName': 'methodName',
    // Same as @listenTo @model, 'change:foo', this[methodName].
    'change:foo model': 'methodName',
    // Same as @listenTo @collection, 'reset', this[methodName].
    'reset collection': 'methodName',
    // Same as @subscribeEvent 'pubSubEvent', this[methodName].
    'pubSubEvent mediator': 'methodName',
    // The value can also be a function.
    'eventName': function() {alert('Hello!')}
  }
});
```

<h3 class="module-member" id="delegate">delegate(eventType, [selector], handler)</h3>
* **String eventType - jQuery DOM event, (e.g. 'click', 'focus', etc )**,
* **String selector (optional, if not set will bind to the view's $el)**,
* **function handler (automatically bound to `this`)**

Backbone's `events` hash doesn't work well with inheritance, so Chaplin provides the `delegate` method for this purpose. `delegate` is a wrapper for jQuery's `@$el.on` method, and has the same method signature.

For events, affecting the whole view the signature is `delegate(eventType, handler)`:

```coffeescript
@delegate('click', @clicked)
```

```javascript
// JavaScript
this.delegate('click', this.clicked);
```

For events only affecting an element or colletion of elements in the view, pass a selector too `delegate(eventType, selector, handler)`:

```coffeescript
@delegate('click', 'button.confirm', @confirm)
```

```javascript
// JavaScript
this.delegate('click', 'button.confirm', this.confirm);
```

## Regions

Provides a means to give canonical names to selectors in the view. Instead of binding a view to `#page .container > .sidebar` (via the container) you would bind it to the declared region `sidebar` which is registered by the view that contained `#page .container > .sidebar`. This decouples views from those that nests them. It allows for layouts to be drastically changed without changing the template.

<h3 class="module-member" id="region">region</h3>

This is the region that the view will be bound to. This property is not meant to be set on the prototype -- it is meant to be passed in as part of the options hash.

Both of the following code snippets will bind the view `MyView` to the declared region `sidebar`.

This one sets the region directly on the prototype:

```coffeescript
# myview.coffee
class MyView extends Chaplin.View
  region: 'sidebar'

# my_controller.coffee
# [...] inside action method
@view = new MyView()
```
```javascript
// JavaScript
// myview.js
var MyView = Chaplin.View.extend({
  region: 'sidebar'
});

// my_controller.js
// [...] inside action method
this.view = new MyView();
```

And this one passes in the value of region to the view constructor:

```coffeescript
# myview.coffee
class MyView extends Chaplin.View

# my_controller.coffee
# [...] inside action method
@view = new MyView {region: 'sidebar'}
```
```javascript
// JavaScript
// myview.js
var MyView = Chaplin.View.extend({});

// my_controller.js
// [...] inside action method
this.view = new MyView({region: 'sidebar'});
```

However the latter case allows the controller (through whatever logic) decide where to place the view.

<h3 class="module-member" id="regions">regions</h3>

Region registration hash that works much like the declarative events hash present in Backbone.

<<<<<<< HEAD
The following snippet will register the named regions `sidebar` and `body` and bind them to their respective selectors.
=======
The following snippet will register the named regions `sidebar` and `body` and
bind them to their respective selectors directly on the prototype:
>>>>>>> 83127dc9

```coffeescript
# myview.coffee
class MyView extends Chaplin.View
  regions:
    '#page .container > .sidebar': 'sidebar'
    '#page .container > .content': 'body'
    '': 'myview'
```
```javascript
// JavaScript
// myview.js
var MyView = Chaplin.View({
  regions: {
    '#page .container > .sidebar': 'sidebar',
    '#page .container > .content': 'body',
    '': 'myview'
  }
});
```

And this one passes in the values of regions to the view constructor:

```coffeescript
# CoffeeScript
# myview.coffee
class MyView extends Chaplin.View

# my_controller.coffee
# [...] inside action method
@view = new MyView
  regions:
    '#page .container > .sidebar': 'sidebar'
    '#page .container > .content': 'body'
    '': 'myview'
```
```javascript
// JavaScript
// myview.js
var MyView = Chaplin.View({});

// my_controller.js
// [...] inside action method
this.view = new MyView({
  regions: {
    '#page .container > .sidebar': 'sidebar',
    '#page .container > .content': 'body',
    '': 'myview'
  }
});
```

When the view is initialzied the regions hashes of all base classes are gathered and registered as well. When two views in an inheritance tree both register a region of the same name, the selector of the most-derived view is used.

<h3 class="module-member" id="registerRegion">registerRegion(selector, name)</h3>
* **String selector**,
* **String name**

Functionally registers a region exactly the same as if it were in the regions hash. Meant to be called in the `initialize` method as the following code snippet (which is identical to the previous one using the `regions` hash).

```coffeescript
class MyView extends Chaplin.View
  initialize: ->
    super
    @registerRegion '#page .container > .sidebar', 'sidebar'
    @registerRegion '#page .container > .content', 'body'
    @registerRegion '', 'myview'
```
```javascript
# JavaScript
var MyView = Chaplin.View.extend({
  initialize: function() {
    Chaplin.View.prototype.initialize.apply(this, arguments);
    this.registerRegion('#page .container > .sidebar', 'sidebar');
    this.registerRegion('#page .container > .content', 'body');
    this.registerRegion('', 'myview');
  }
});
```

<h3 class="module-member" id="unregisterRegion">unregisterRegion(name)</h3>
* **String name**

Removes the named region as if it was not registered. Does nothing if there is no region named `name`.

<h3 class="module-member" id="unregisterAllRegions">unregisterAllRegions()</h3>

Removes all regions registered by this view, automatically called on `View#dispose`.


## Subviews

Subviews are usually used for limited scenarios when you want to split a view up into logical sections that are continuously re-rendered or form wizards, etc.  but *only when dealing with the same model*.

<h3 class="module-member" id="subview">subview(name, [view])</h3>
* **String name**,
* **View view (when setting the subview)**

  Register a subview with the given `name`. Calling the method with just the `name` argument will return the subview associated with that `name`.

  This just registers a subview so it can be disposed when its parent view is disposed. Subviews are not automatically rendered and attached to the current view. You can use the `autoRender` and `container` options to render and attach the view.

  If you register a subview with the same name twice, the previous subview will be disposed. This ensures that there is only one subview under the given name.

<h3 class="module-member" id="removeSubview">removeSubview(nameOrView)</h3>

Remove the specified subview and dispose it. Can be called with either the `name` associated with the subview, or a reference to the subview instance.

#### Usage

```coffeescript
class YourView extends View

  render: ->
    super
    infoboxView = new InfoBox autoRender: true, container: @el
    @subview 'infobox', infoboxView
```
```javascript
# JavaScript
var YourView = View.extend({
  render: function() {
    View.prototype.render.apply(this, arguments);
    var infoboxView = new InfoBox({autoRender: true, container: this.el});
    this.subview('infobox', infoboxView);
  }
});
```

# Publish/Subscribe

The View includes the [EventBroker](./chaplin.event_broker.html) mixin to provide Publish/Subscribe capabilities using the [mediator](./chaplin.mediator.html)

## [Methods](./chaplin.event_broker.html#methods) of `Chaplin.EventBroker`

<h3 class="module-member" id="publishEvent">publishEvent(event, arguments...)</h3>
Publish the global `event` with `arguments`.

<h3 class="module-member" id="subscribeEvent">subscribeEvent(event, handler)</h3>
Unsubcribe the `handler` to the `event` (if it exists) before subscribing it. It is like `Chaplin.mediator.subscribe` except it cannot subscribe twice.

<h3 class="module-member" id="unsubscribeEvent">unsubscribeEvent(event, handler)</h3>
Unsubcribe the `handler` to the `event`. It is like `Chaplin.mediator.unsubscribe`.

<h3 class="module-member" id="unsubscribeAllEvents">unsubscribeAllEvents()</h3>
Unsubcribe all handlers for all events.<|MERGE_RESOLUTION|>--- conflicted
+++ resolved
@@ -50,19 +50,10 @@
 
   A common implementation will take a passed in `template` string and return a compiled template function (e.g. a Handlebars or Underscore template function).
 
-<<<<<<< HEAD
-```coffeescript
-=======
-  A common implementation will take a passed in `template` string and return
-  a compiled template function (e.g. a Handlebars or Underscore template function).
-
-```coffeescript
-# CoffeeScript
->>>>>>> 83127dc9
+```coffeescript
 @template = require 'templates/comment_view'
 ```
 ```javascript
-// JavaScript
 this.template = require('templates/comment_view');
 ```
 
@@ -72,7 +63,6 @@
 @template = $('#comment_view_template').html()
 ```
 ```javascript
-// JavaScript
 this.template = $('#comment_view_template').html();
 ```
 
@@ -83,7 +73,6 @@
   Handlebars.compile @template
 ```
 ```javascript
-// JavaScript
 getTemplateFunction: function() {
   return Handlebars.compile(this.template);
 }
@@ -96,7 +85,6 @@
   _.template @template
 ```
 ```javascript
-// JavaScript
 getTemplateFunction: function() {
   return _.template(this.template);
 }
@@ -192,7 +180,6 @@
 ```
 
 ```javascript
-// JavaScript
 var SomeView = View.extend({
   listen: {
     // Listen to view events with @on.
@@ -223,7 +210,6 @@
 ```
 
 ```javascript
-// JavaScript
 this.delegate('click', this.clicked);
 ```
 
@@ -234,7 +220,6 @@
 ```
 
 ```javascript
-// JavaScript
 this.delegate('click', 'button.confirm', this.confirm);
 ```
 
@@ -260,7 +245,6 @@
 @view = new MyView()
 ```
 ```javascript
-// JavaScript
 // myview.js
 var MyView = Chaplin.View.extend({
   region: 'sidebar'
@@ -282,7 +266,6 @@
 @view = new MyView {region: 'sidebar'}
 ```
 ```javascript
-// JavaScript
 // myview.js
 var MyView = Chaplin.View.extend({});
 
@@ -297,12 +280,7 @@
 
 Region registration hash that works much like the declarative events hash present in Backbone.
 
-<<<<<<< HEAD
-The following snippet will register the named regions `sidebar` and `body` and bind them to their respective selectors.
-=======
-The following snippet will register the named regions `sidebar` and `body` and
-bind them to their respective selectors directly on the prototype:
->>>>>>> 83127dc9
+The following snippet will register the named regions `sidebar` and `body` and bind them to their respective selectors directly on the prototype:
 
 ```coffeescript
 # myview.coffee
@@ -313,7 +291,6 @@
     '': 'myview'
 ```
 ```javascript
-// JavaScript
 // myview.js
 var MyView = Chaplin.View({
   regions: {
@@ -327,7 +304,6 @@
 And this one passes in the values of regions to the view constructor:
 
 ```coffeescript
-# CoffeeScript
 # myview.coffee
 class MyView extends Chaplin.View
 
@@ -340,7 +316,6 @@
     '': 'myview'
 ```
 ```javascript
-// JavaScript
 // myview.js
 var MyView = Chaplin.View({});
 
@@ -372,7 +347,6 @@
     @registerRegion '', 'myview'
 ```
 ```javascript
-# JavaScript
 var MyView = Chaplin.View.extend({
   initialize: function() {
     Chaplin.View.prototype.initialize.apply(this, arguments);
@@ -422,7 +396,6 @@
     @subview 'infobox', infoboxView
 ```
 ```javascript
-# JavaScript
 var YourView = View.extend({
   render: function() {
     View.prototype.render.apply(this, arguments);
