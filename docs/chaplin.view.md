--- conflicted
+++ resolved
@@ -198,7 +198,6 @@
 @delegate('click', 'button.confirm', @confirm)
 ```
 
-<<<<<<< HEAD
 ## Regions
 
 Provides a means to give canonical names to selectors in the view. Instead of
@@ -292,8 +291,6 @@
 `View#dispose`.
 
 
-=======
->>>>>>> 2ac24797
 ## Subviews
 
 ### subview(name, [view])
