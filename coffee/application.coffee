define [
  'mediator', 'controllers/session_controller',
  'controllers/application_controller', 'lib/router'
], (mediator, SessionController, ApplicationController, Router) ->
<<<<<<< HEAD

=======
>>>>>>> ef57bdfb
  'use strict'

  # The application bootstrapper.
  # In practise you might choose a more meaningful name.
  Application =
    initialize: ->
      @initControllers()
      @initRouter()
      return

    # Instantiate meta-controllers
    initControllers: ->
      # At the moment, do not save the references.
      # They might be safed as instance properties or directly on the mediator.
      # Normally, controllers can communicate with each other via Pub/Sub.
      new SessionController()
      new ApplicationController()

    # Instantiate the router
    initRouter: ->
      # We have to make the router public because
      # the AppView needs to access it synchronously.
      mediator.router = new Router()

      # Make router property readonly
      Object.defineProperty? mediator, 'router', writable: false

  # Freeze the object
  Object.freeze? Application

  Application<|MERGE_RESOLUTION|>--- conflicted
+++ resolved
@@ -2,10 +2,6 @@
   'mediator', 'controllers/session_controller',
   'controllers/application_controller', 'lib/router'
 ], (mediator, SessionController, ApplicationController, Router) ->
-<<<<<<< HEAD
-
-=======
->>>>>>> ef57bdfb
   'use strict'
 
   # The application bootstrapper.
