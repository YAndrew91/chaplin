define [
  'mediator', 'views/view', 'text!templates/full_like.hbs'
], (mediator, View, template) ->
<<<<<<< HEAD

=======
>>>>>>> ef57bdfb
  'use strict'

  class FullLikeView extends View
    # This is a workaround.
    # In the end you might want to used precompiled templates.
    @template = template

    id: 'like'
    containerSelector: '#content-container'
    autoRender: true

    initialize: ->
      super
      #console.debug 'FullLikeView#initialize'

      # Render again when the model is resolved
      @model.done @render if @model.state() isnt 'resolved'

    # Rendering
    render: ->
      super
      #console.debug 'FullLikeView#render'

      # Parse Facebook widgets
      if @model.state() is 'resolved'
        user = mediator.user
        provider = user.get 'provider'
        if provider.name is 'facebook'
          provider.parse @el<|MERGE_RESOLUTION|>--- conflicted
+++ resolved
@@ -1,10 +1,6 @@
 define [
   'mediator', 'views/view', 'text!templates/full_like.hbs'
 ], (mediator, View, template) ->
-<<<<<<< HEAD
-
-=======
->>>>>>> ef57bdfb
   'use strict'
 
   class FullLikeView extends View
