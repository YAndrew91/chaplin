--- conflicted
+++ resolved
@@ -2,10 +2,6 @@
   'mediator', 'views/collection_view', 'views/compact_like_view',
   'text!templates/likes.hbs'
 ], (mediator, CollectionView, CompactLikeView, template) ->
-<<<<<<< HEAD
-
-=======
->>>>>>> ef57bdfb
   'use strict'
 
   class LikesView extends CollectionView
