--- conflicted
+++ resolved
@@ -41,9 +41,5 @@
       #console.debug 'Controller#dispose', this, 'finished'
       @disposed = true
 
-<<<<<<< HEAD
       # You're frozen when your heart’s not open
-=======
-      # Your're frozen when your heart’s not open
->>>>>>> ef57bdfb
       Object.freeze? this