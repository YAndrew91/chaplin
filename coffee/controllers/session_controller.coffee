define [
  'mediator', 'lib/utils', 'models/user', 'controllers/controller',
  'lib/services/facebook', 'views/login_view'
], (mediator, utils, User, Controller, Facebook, LoginView) ->
<<<<<<< HEAD

=======
>>>>>>> ef57bdfb
  'use strict'

  class SessionController extends Controller
    # Service provider instances as static properties
    # This just hardcoded here to avoid async loading of service providers.
    # In the end you might want to do this.
    @serviceProviders =
      facebook: new Facebook()

    # Was the login status already determined?
    loginStatusDetermined: false

    # This controller governs the LoginView
    loginView: null

    # Current service provider
    serviceProviderName: null

    initialize: ->
      #console.debug 'SessionController#initialize'

      # Login flow events
      @subscribeEvent 'loginAttempt', @loginAttempt
      @subscribeEvent 'serviceProviderSession', @serviceProviderSession

      # Handle login
      @subscribeEvent 'logout', @logout
      @subscribeEvent 'userData', @userData

      # Handler events which trigger an action

      # Show the login dialog
      @subscribeEvent '!showLogin', @showLoginView
      # Try to login with a service provider
      @subscribeEvent '!login', @triggerLogin
      # Initiate logout
      @subscribeEvent '!logout', @triggerLogout

      # Determine the logged-in state
      @getSession()

    # Load the JavaScript SDKs of all service providers
    loadSDKs: ->
      for name, serviceProvider of SessionController.serviceProviders
        serviceProvider.loadSDK()

    # Instantiate the user with the given data
    createUser: (userData) ->
      #console.debug 'SessinController#createUser', userData
      user = new User userData
      mediator.user = user

    # Try to get an existing session from one of the login providers
    getSession: ->
      #console.debug 'SessionController#getSession'
      @loadSDKs()
      for name, serviceProvider of SessionController.serviceProviders
        serviceProvider.done serviceProvider.getLoginStatus

    # Handler for the global !showLoginView event
    showLoginView: ->
      #console.debug 'SessionController#showLoginView'
      return if @loginView
      @loadSDKs()
      @loginView = new LoginView
        serviceProviders: SessionController.serviceProviders

    hideLoginView: ->
      #console.debug 'SessionController#hideLoginView'
      return unless @loginView
      @loginView.dispose()
      @loginView = null

    # Handler for the global !login event
    # Delegate the login to the selected service provider
    triggerLogin: (serviceProviderName) =>
      serviceProvider = SessionController.serviceProviders[serviceProviderName]
      #console.debug 'SessionController#triggerLogin', serviceProviderName, serviceProvider

      # Publish an event in case the provider SDK could not be loaded
      unless serviceProvider.isLoaded()
        mediator.publish 'serviceProviderMissing', serviceProviderName
        return

      # Publish a global loginAttempt event
      mediator.publish 'loginAttempt', serviceProviderName

      # Delegate to service provider
      serviceProvider.triggerLogin()

    # Handler for the global loginAttempt event
    loginAttempt: =>
      #console.debug 'SessionController#loginAttempt'

    # Handler for the global serviceProviderSession event
    serviceProviderSession: (session) =>
      # Save the session provider used for login
      @serviceProviderName = session.provider.name

      #console.debug 'SessionController#serviceProviderSession', session, @serviceProviderName

      # Hide the login view
      @hideLoginView()

      # Transform session into user attributes and create a user
      session.id = session.userId
      delete session.userId
      @createUser session

      @publishLogin()

    # Publish an event to notify all application components of the login
    publishLogin: ->
      #console.debug 'SessionController#publishLogin', mediator.user

      @loginStatusDetermined = true

      # Publish a global login event passing the user
      mediator.publish 'login', mediator.user
      mediator.publish 'loginStatus', true

    # Logout
    # ------

    # Handler for the global !logout event
    triggerLogout: ->
      # Just publish a logout event for now
      mediator.publish 'logout'

    # Handler for the global logout event
    logout: =>
      #console.debug 'SessionController#logout'

      @loginStatusDetermined = true

      if mediator.user
        # Dispose the user model
        mediator.user.dispose()
        mediator.user = null

      # Discard the login info
      @serviceProviderName = null

      # Show the login view again
      @showLoginView()

      mediator.publish 'loginStatus', false

    # Handler for the global userData event
    # -------------------------------------

    userData: (data) ->
      #console.debug 'SessionController#userData', data
      mediator.user.set data

  # This controller has no custom dispose method since we expect it to
  # remain active during the whole application lifecycle.<|MERGE_RESOLUTION|>--- conflicted
+++ resolved
@@ -2,10 +2,6 @@
   'mediator', 'lib/utils', 'models/user', 'controllers/controller',
   'lib/services/facebook', 'views/login_view'
 ], (mediator, utils, User, Controller, Facebook, LoginView) ->
-<<<<<<< HEAD
-
-=======
->>>>>>> ef57bdfb
   'use strict'
 
   class SessionController extends Controller
