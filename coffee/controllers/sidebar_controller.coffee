define [
  'controllers/controller', 'views/sidebar_view'
], (Controller, SidebarView) ->
<<<<<<< HEAD

=======
>>>>>>> ef57bdfb
  'use strict'

  class NavigationController extends Controller
    initialize: ->
      @view = new SidebarView()
<|MERGE_RESOLUTION|>--- conflicted
+++ resolved
@@ -1,10 +1,6 @@
 define [
   'controllers/controller', 'views/sidebar_view'
 ], (Controller, SidebarView) ->
-<<<<<<< HEAD
-
-=======
->>>>>>> ef57bdfb
   'use strict'
 
   class NavigationController extends Controller
