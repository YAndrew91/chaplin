define [
  'mediator', 'models/collection', 'models/like'
], (mediator, Collection, Like) ->
<<<<<<< HEAD

=======
>>>>>>> ef57bdfb
  'use strict'

  class Likes extends Collection
    model: Like

    initialize: ->
      super

      # Mixin a Deferred
      _(this).extend $.Deferred()

      @getLikes()
      @subscribeEvent 'login', @getLikes
      @subscribeEvent 'logout', @reset

    getLikes: ->
      #console.debug 'Likes#getLikes'

      user = mediator.user
      return unless user

      provider = user.get 'provider'
      return unless provider.name is 'facebook'

      @trigger 'loadStart'
      provider.getInfo '/me/likes', @processLikes

    processLikes: (response) =>
      #console.debug 'Likes#processLikes', response, response.data

      # Trigger before updating the collection to hide the loading spinner
      @trigger 'load'

      # Update the collection
      @reset(if response and response.data then response.data else [])

      # Resolve the Deferred
      @resolve()<|MERGE_RESOLUTION|>--- conflicted
+++ resolved
@@ -1,10 +1,6 @@
 define [
   'mediator', 'models/collection', 'models/like'
 ], (mediator, Collection, Like) ->
-<<<<<<< HEAD
-
-=======
->>>>>>> ef57bdfb
   'use strict'
 
   class Likes extends Collection
